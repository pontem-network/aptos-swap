/// Implementation of math functions needed for Multi Swap.
module liquidswap::math {
    // Errors codes.

    /// When trying to divide by zero.
    const ERR_DIVIDE_BY_ZERO: u64 = 2000;

<<<<<<< HEAD
=======
    // Constants.

    /// Maximum of u64 number.
    const MAX_U64: u128 = 18446744073709551615;

    /// Maximum of u128 number.
    const MAX_u128: u128 = 340282366920938463463374607431768211455;

    /// Adds two u128 and makes overflow possible.
    public fun overflow_add(a: u128, b: u128): u128 {
        let r = MAX_u128 - b;
        if (r < a) {
            return a - r - 1
        };
        r = MAX_u128 - a;
        if (r < b) {
            return b - r - 1
        };

        a + b
    }

>>>>>>> e0e10db6
    /// Implements: `x` * `y` / `z`.
    /// The func checks for overflows or divide by zero.
    /// Can't overflow.
    public fun mul_div(x: u64, y: u64, z: u64): u64 {
        assert!(z != 0, ERR_DIVIDE_BY_ZERO);
        let r = (x as u128) * (y as u128) / (z as u128);
        (r as u64)
    }

    /// Implements: `x` * `y` / `z`.
    /// The func checks for overflows or divide by zero.
    /// Can't overflow.
    public fun mul_div_u128(x: u128, y: u128, z: u128): u64 {
        assert!(z != 0, ERR_DIVIDE_BY_ZERO);
        let r = x * y / z;
        (r as u64)
    }

    /// Multiple two u64 and get u128, e.g. ((`x` * `y`) as u128).
    public fun mul_to_u128(x: u64, y: u64): u128 {
        (x as u128) * (y as u128)
    }

    /// Get square root of `y`.
    /// Babylonian method (https://en.wikipedia.org/wiki/Methods_of_computing_square_roots#Babylonian_method)
    public fun sqrt(y: u128): u64 {
        if (y < 4) {
            if (y == 0) {
                0u64
            } else {
                1u64
            }
        } else {
            let z = y;
            let x = y / 2 + 1;
            while (x < z) {
                z = x;
                x = (y / x + x) / 2;
            };
            (z as u64)
        }
    }

    /// Returns 10^degree.
    public fun pow_10(degree: u8): u64 {
        let res = 1;
        let i = 0;
        while (i < degree) {
            res = res * 10;
            i = i + 1;
        };

        res
    }
}<|MERGE_RESOLUTION|>--- conflicted
+++ resolved
@@ -5,8 +5,6 @@
     /// When trying to divide by zero.
     const ERR_DIVIDE_BY_ZERO: u64 = 2000;
 
-<<<<<<< HEAD
-=======
     // Constants.
 
     /// Maximum of u64 number.
@@ -29,7 +27,6 @@
         a + b
     }
 
->>>>>>> e0e10db6
     /// Implements: `x` * `y` / `z`.
     /// The func checks for overflows or divide by zero.
     /// Can't overflow.
