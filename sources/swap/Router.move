--- conflicted
+++ resolved
@@ -353,7 +353,6 @@
         let (fee_pct, fee_scale) = LiquidityPool::get_fees_config();
         // 0.997 for 0.3% fee
         let fee_multiplier = fee_scale - fee_pct;
-<<<<<<< HEAD
 
         if (curve_type == STABLE_CURVE) {
             // x_in * 0.997
@@ -380,19 +379,6 @@
         } else {
             abort ERR_INVALID_CURVE
         }
-=======
-        // x_in * 0.997 (scaled to 1000)
-        let coin_in_val_after_fees = coin_in_val * fee_multiplier;
-        // x_reserve size after adding amount_in (scaled to 1000)
-        let new_reserves_in_size = reserve_in_size * fee_scale + coin_in_val_after_fees; // Get new reserve in.
-        // Multiply coin_in by the current exchange rate:
-        // current_exchange_rate = reserve_out / reserve_in
-        // amount_in_after_fees * current_exchange_rate -> amount_out
-        let res = Math::mul_div(coin_in_val_after_fees, // scaled to 1000
-            reserve_out_size,
-            new_reserves_in_size);  // scaled to 1000
-        res
->>>>>>> a272ea88
     }
 
     /// Get coin amount in by amount out. Pass all data manually.
@@ -450,17 +436,22 @@
     }
 
     /// Return amount of liquidity need to for `amount_in`.
-    /// * `amount_in` - amount to swap.
+    /// * `coin_in` - amount to swap.
     /// * `reserve_in` - reserves of coin to swap.
     /// * `reserve_out` - reserves of coin to get.
-    fun convert_with_current_price(coin_in_val: u64, reserve_in_size: u64, reserve_out_size: u64): u64 {
-        assert!(coin_in_val > 0, Errors::invalid_argument(ERR_WRONG_AMOUNT));
-        assert!(reserve_in_size > 0 && reserve_out_size > 0, Errors::invalid_argument(ERR_WRONG_RESERVE));
+    fun convert_with_current_price(coin_in: u64, reserve_in: u64, reserve_out: u64): u64 {
+        assert!(coin_in > 0, Errors::invalid_argument(ERR_WRONG_AMOUNT));
+        assert!(reserve_in > 0 && reserve_out > 0, Errors::invalid_argument(ERR_WRONG_RESERVE));
 
         // exchange_price = reserve_out / reserve_in_size
         // amount_returned = coin_in_val * exchange_price
-        let res = Math::mul_div(coin_in_val, reserve_out_size, reserve_in_size);
+        let res = Math::mul_div(coin_in, reserve_out, reserve_in);
         (res as u64)
+    }
+
+    #[test_only]
+    public fun convert_with_current_price_for_test(coin_in: u64, reserve_in: u64, reserve_out: u64) : u64 {
+        convert_with_current_price(coin_in, reserve_in, reserve_out)
     }
 
     #[test_only]
