--- conflicted
+++ resolved
@@ -529,18 +529,9 @@
             assert!(cmp == 2, ERR_INCORRECT_SWAP);
         } else if (curve_type == UNCORRELATED_CURVE) {
             let lp_value_before_swap = x_res * y_res;
-<<<<<<< HEAD
-            lp_value_before_swap = lp_value_before_swap * 100000000;
-            let lp_value_after_swap_and_fee = x_res_with_fees * y_res_with_fees;
-
-            assert!(
-                lp_value_after_swap_and_fee >= lp_value_before_swap,
-                ERR_INCORRECT_SWAP,
-=======
             let lp_value_before_swap_u256 = u256::mul(
                 u256::from_u128(lp_value_before_swap),
                 u256::from_u128(100000000)
->>>>>>> 4f9ae0be
             );
             let lp_value_after_swap_and_fee = u256::mul(
                 u256::from_u128(x_res_with_fees),
