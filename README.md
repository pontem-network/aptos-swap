# Multi Swap 

**The project is currently at MVP stage, not for production usage yet.**

<<<<<<< HEAD
**MultiSwap** is clone of [Uniswap](https://uniswap.org/) for [Aptos](https://www.aptos.com/) project. 
=======
**Aptos Swap** is clone of [Uniswap V2](https://uniswap.org/) for [Aptos](https://www.aptos.com/) project. 
>>>>>>> 7b109911

Inspired from original Uniswap code, docs and math.

The current repository contains: 

* Low level core
* Base router
* Scripts
* Tests
* Formal verification (in the future)

### Build

[Aptos CLI](https://github.com/aptos-labs/aptos-core/releases) required:

    aptos move compile

### Test

    aptos move test

### Pool example

Repo contains sample implementation of the pool in the `./lp-pool-example`. It defines `USDT`, `BTC` tokens for the exchange, 
and `LP` token for the liquidity. 


### License

See [LICENSE](LICENSE)
<|MERGE_RESOLUTION|>--- conflicted
+++ resolved
@@ -2,11 +2,7 @@
 
 **The project is currently at MVP stage, not for production usage yet.**
 
-<<<<<<< HEAD
-**MultiSwap** is clone of [Uniswap](https://uniswap.org/) for [Aptos](https://www.aptos.com/) project. 
-=======
-**Aptos Swap** is clone of [Uniswap V2](https://uniswap.org/) for [Aptos](https://www.aptos.com/) project. 
->>>>>>> 7b109911
+**MultiSwap** is clone of [Uniswap V2](https://uniswap.org/) for [Aptos](https://www.aptos.com/) project. 
 
 Inspired from original Uniswap code, docs and math.
 
