--- conflicted
+++ resolved
@@ -12,16 +12,10 @@
     use test_coin_admin::test_coins::{Self, USDT, BTC};
     use test_pool_owner::test_lp::{LP};
     use test_helpers::test_account::create_account;
-<<<<<<< HEAD
-=======
 
     #[test(coin_admin = @test_coin_admin, pool_owner = @test_pool_owner)]
     fun test_flashloan_coins(coin_admin: signer, pool_owner: signer) {
         genesis::setup();
->>>>>>> e0e10db6
-
-        create_account(&coin_admin);
-        create_account(&pool_owner);
 
         create_account(&coin_admin);
         create_account(&pool_owner);
@@ -68,9 +62,6 @@
         create_account(&coin_admin);
         create_account(&pool_owner);
 
-        create_account(&coin_admin);
-        create_account(&pool_owner);
-
         test_coins::register_coins(&coin_admin);
 
         liquidity_pool::register<BTC, USDT, LP>(
@@ -108,9 +99,6 @@
         create_account(&coin_admin);
         create_account(&pool_owner);
 
-        create_account(&coin_admin);
-        create_account(&pool_owner);
-
         test_coins::register_coins(&coin_admin);
 
         liquidity_pool::register<BTC, USDT, LP>(
@@ -142,9 +130,6 @@
     #[expected_failure(abort_code = 109)]
     fun test_fail_if_mint_when_pool_is_locked(coin_admin: signer, pool_owner: signer) {
         genesis::setup();
-
-        create_account(&coin_admin);
-        create_account(&pool_owner);
 
         create_account(&coin_admin);
         create_account(&pool_owner);
@@ -190,9 +175,6 @@
     #[expected_failure(abort_code = 109)]
     fun test_fail_if_swap_when_pool_is_locked(coin_admin: signer, pool_owner: signer) {
         genesis::setup();
-
-        create_account(&coin_admin);
-        create_account(&pool_owner);
 
         create_account(&coin_admin);
         create_account(&pool_owner);
@@ -246,9 +228,6 @@
         create_account(&coin_admin);
         create_account(&pool_owner);
 
-        create_account(&coin_admin);
-        create_account(&pool_owner);
-
         test_coins::register_coins(&coin_admin);
 
         liquidity_pool::register<BTC, USDT, LP>(
@@ -294,9 +273,6 @@
         create_account(&coin_admin);
         create_account(&pool_owner);
 
-        create_account(&coin_admin);
-        create_account(&pool_owner);
-
         test_coins::register_coins(&coin_admin);
 
         liquidity_pool::register<BTC, USDT, LP>(
