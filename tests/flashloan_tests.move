--- conflicted
+++ resolved
@@ -7,15 +7,10 @@
     use liquidswap::emergency;
     use liquidswap::liquidity_pool;
     use liquidswap::router;
-<<<<<<< HEAD
-    use test_coin_admin::test_coins::{Self, USDT, BTC};
+    use test_coin_admin::test_coins::{Self, USDT, BTC, USDC};
     use test_helpers::test_pool;
     use lp_coin_account::lp_coin::LP;
-    use liquidswap::liquidity_pool::Uncorrelated;
-=======
-    use test_coin_admin::test_coins::{Self, USDT, BTC, USDC};
-    use test_pool_owner::test_lp::{Self, LP};
->>>>>>> 47d50b1c
+    use liquidswap::liquidity_pool::{Uncorrelated, Stable};
 
     fun register_pool_with_liquidity(x_val: u64, y_val: u64): (signer, signer, address) {
         let (coin_admin, lp_owner) = test_pool::setup_coins_and_lp_owner();
@@ -36,21 +31,21 @@
     }
 
     fun register_stable_pool_with_liquidity(x_val: u64, y_val: u64): (signer, signer) {
-        let (coin_admin, pool_owner) = test_lp::setup_coins_and_pool_owner();
-
-        router::register_pool<USDC, USDT, LP>(&pool_owner, 1);
-
-        let pool_owner_addr = signer::address_of(&pool_owner);
+        let (coin_admin, lp_owner) = test_pool::setup_coins_and_lp_owner();
+
+        router::register_pool<USDC, USDT, Stable>(&lp_owner, b"pool_seed");
+
+        let pool_owner_addr = signer::address_of(&lp_owner);
         if (x_val != 0 && y_val != 0) {
             let usdc_coins = test_coins::mint<USDC>(&coin_admin, x_val);
             let usdt_coins = test_coins::mint<USDT>(&coin_admin, y_val);
             let lp_coins =
-                liquidity_pool::mint<USDC, USDT, LP>(pool_owner_addr, usdc_coins, usdt_coins);
-            coin::register<LP>(&pool_owner);
-            coin::deposit<LP>(pool_owner_addr, lp_coins);
+                liquidity_pool::mint<USDC, USDT, Stable>(pool_owner_addr, usdc_coins, usdt_coins);
+            coin::register<LP<USDC, USDT, Stable>>(&lp_owner);
+            coin::deposit<LP<USDC, USDT, Stable>>(pool_owner_addr, lp_coins);
         };
 
-        (coin_admin, pool_owner)
+        (coin_admin, lp_owner)
     }
 
     #[test]
@@ -214,7 +209,7 @@
         let pool_owner_addr = signer::address_of(&pool_owner);
 
         let (zero, usdt_coins, loan) =
-            liquidity_pool::flashloan<USDC, USDT, LP>(pool_owner_addr, 0, 99699999);
+            liquidity_pool::flashloan<USDC, USDT, Stable>(pool_owner_addr, 0, 99699999);
         assert!(coin::value(&usdt_coins) == 99699999, 1);
 
         let usdc_coins_to_exchange = test_coins::mint<USDC>(&coin_admin, 1000000);
@@ -223,7 +218,7 @@
         coin::destroy_zero(zero);
         test_coins::burn(&coin_admin, usdt_coins);
 
-        let (x_res, y_res) = liquidity_pool::get_reserves_size<USDC, USDT, LP>(pool_owner_addr);
+        let (x_res, y_res) = liquidity_pool::get_reserves_size<USDC, USDT, Stable>(pool_owner_addr);
         assert!(x_res == 15000999000, 2);
         assert!(y_res == 1499900300001, 3);
     }
@@ -235,7 +230,7 @@
         let pool_owner_addr = signer::address_of(&pool_owner);
 
         let (zero, usdt_coins, loan) =
-            liquidity_pool::flashloan<USDC, USDT, LP>(pool_owner_addr, 0, 99);
+            liquidity_pool::flashloan<USDC, USDT, Stable>(pool_owner_addr, 0, 99);
         assert!(coin::value(&usdt_coins) == 99, 1);
 
         let usdc_coins_to_exchange = test_coins::mint<USDC>(&coin_admin, 1);
@@ -244,7 +239,7 @@
         coin::destroy_zero(zero);
         test_coins::burn(&coin_admin, usdt_coins);
 
-        let (x_res, y_res) = liquidity_pool::get_reserves_size<USDC, USDT, LP>(pool_owner_addr);
+        let (x_res, y_res) = liquidity_pool::get_reserves_size<USDC, USDT, Stable>(pool_owner_addr);
         assert!(x_res == 15000999001, 2);
         assert!(y_res == 1499900299902, 3);
     }
@@ -256,7 +251,7 @@
         let pool_owner_addr = signer::address_of(&pool_owner);
 
         let (zero, usdt_coins, loan) =
-            liquidity_pool::flashloan<USDC, USDT, LP>(pool_owner_addr, 0, 90);
+            liquidity_pool::flashloan<USDC, USDT, Stable>(pool_owner_addr, 0, 90);
         assert!(coin::value(&usdt_coins) == 90, 1);
 
         let usdc_coins_to_exchange = test_coins::mint<USDC>(&coin_admin, 33);
@@ -265,7 +260,7 @@
         coin::destroy_zero(zero);
         test_coins::burn(&coin_admin, usdt_coins);
 
-        let (x_res, y_res) = liquidity_pool::get_reserves_size<USDC, USDT, LP>(pool_owner_addr);
+        let (x_res, y_res) = liquidity_pool::get_reserves_size<USDC, USDT, Stable>(pool_owner_addr);
         assert!(x_res == 1034, 2);
         assert!(y_res == 911, 3);
     }
@@ -277,7 +272,7 @@
         let pool_owner_addr = signer::address_of(&pool_owner);
 
         let (zero, usdt_coins, loan) =
-            liquidity_pool::flashloan<USDC, USDT, LP>(pool_owner_addr, 0, 1);
+            liquidity_pool::flashloan<USDC, USDT, Stable>(pool_owner_addr, 0, 1);
         assert!(coin::value(&usdt_coins) == 1, 1);
 
         let usdc_coins_to_exchange = test_coins::mint<USDC>(&coin_admin, 2);
@@ -286,7 +281,7 @@
         coin::destroy_zero(zero);
         test_coins::burn(&coin_admin, usdt_coins);
 
-        let (x_res, y_res) = liquidity_pool::get_reserves_size<USDC, USDT, LP>(pool_owner_addr);
+        let (x_res, y_res) = liquidity_pool::get_reserves_size<USDC, USDT, Stable>(pool_owner_addr);
         assert!(x_res == 1003, 2);
         assert!(y_res == 1000, 3);
     }
@@ -298,7 +293,7 @@
         let pool_owner_addr = signer::address_of(&pool_owner);
 
         let (usdc_coins, usdt_coins, loan) =
-            liquidity_pool::flashloan<USDC, USDT, LP>(pool_owner_addr, 1001, 1001);
+            liquidity_pool::flashloan<USDC, USDT, Stable>(pool_owner_addr, 1001, 1001);
         assert!(coin::value(&usdc_coins) == 1001, 1);
         assert!(coin::value(&usdt_coins) == 1001, 2);
 
@@ -308,7 +303,7 @@
         coin::merge(&mut usdt_coins, usdt_coins_to_add);
         liquidity_pool::pay_flashloan(usdc_coins, usdt_coins, loan);
 
-        let (x_res, y_res) = liquidity_pool::get_reserves_size<USDC, USDT, LP>(pool_owner_addr);
+        let (x_res, y_res) = liquidity_pool::get_reserves_size<USDC, USDT, Stable>(pool_owner_addr);
         assert!(x_res == 1004, 3);
         assert!(y_res == 1003, 4);
     }
@@ -320,7 +315,7 @@
         let pool_owner_addr = signer::address_of(&pool_owner);
 
         let (zero, usdt_coins, loan) =
-            liquidity_pool::flashloan<USDC, USDT, LP>(pool_owner_addr, 0, 996999980359);
+            liquidity_pool::flashloan<USDC, USDT, Stable>(pool_owner_addr, 0, 996999980359);
         assert!(coin::value(&usdt_coins) == 996999980359, 1);
 
         let usdc_coins_to_exchange = test_coins::mint<USDC>(&coin_admin, 10000000000);
@@ -329,7 +324,7 @@
         coin::destroy_zero(zero);
         test_coins::burn(&coin_admin, usdt_coins);
 
-        let (x_res, y_res) = liquidity_pool::get_reserves_size<USDC, USDT, LP>(pool_owner_addr);
+        let (x_res, y_res) = liquidity_pool::get_reserves_size<USDC, USDT, Stable>(pool_owner_addr);
         assert!(x_res == 2939990000000, 2);
         assert!(y_res == 292003000019641, 3);
     }
@@ -341,7 +336,7 @@
         let pool_owner_addr = signer::address_of(&pool_owner);
 
         let (zero, usdt_coins, loan) =
-            liquidity_pool::flashloan<USDC, USDT, LP>(pool_owner_addr, 0, 99);
+            liquidity_pool::flashloan<USDC, USDT, Stable>(pool_owner_addr, 0, 99);
         assert!(coin::value(&usdt_coins) == 99, 1);
 
         let usdc_coins_to_exchange = test_coins::mint<USDC>(&coin_admin, 1);
@@ -350,7 +345,7 @@
         coin::destroy_zero(zero);
         test_coins::burn(&coin_admin, usdt_coins);
 
-        let (x_res, y_res) = liquidity_pool::get_reserves_size<USDC, USDT, LP>(pool_owner_addr);
+        let (x_res, y_res) = liquidity_pool::get_reserves_size<USDC, USDT, Stable>(pool_owner_addr);
         assert!(x_res == 2930000000001, 2);
         assert!(y_res == 292999999999901, 3);
     }
