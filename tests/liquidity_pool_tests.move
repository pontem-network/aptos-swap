--- conflicted
+++ resolved
@@ -74,13 +74,8 @@
         assert!(!liquidity_pool::is_pool_locked<BTC, USDT, LP>(pool_owner_addr), 13);
     }
 
-<<<<<<< HEAD
-    #[test(core = @core_resources, coin_admin = @test_coin_admin, pool_owner = @test_pool_owner, emergency_acc = @emergency)]
-    #[expected_failure(abort_code=4002)]
-=======
     #[test(core = @core_resources, coin_admin = @test_coin_admin, pool_owner = @test_pool_owner, emergency_acc = @emergency_admin)]
     #[expected_failure(abort_code=4001)]
->>>>>>> ea1def94
     fun test_create_pool_emergency_fails(core: signer, coin_admin: signer, pool_owner: signer, emergency_acc: signer) {
         genesis::setup(&core);
 
@@ -440,13 +435,8 @@
         coin::deposit(pool_owner_addr, lp_coins)
     }
 
-<<<<<<< HEAD
-    #[test(core = @core_resources, coin_admin = @test_coin_admin, pool_owner = @test_pool_owner, emergency_acc = @emergency)]
-    #[expected_failure(abort_code=4002)]
-=======
     #[test(core = @core_resources, coin_admin = @test_coin_admin, pool_owner = @test_pool_owner, emergency_acc = @emergency_admin)]
     #[expected_failure(abort_code=4001)]
->>>>>>> ea1def94
     fun test_add_liquidity_emergency_stop_fails(core: signer, coin_admin: signer, pool_owner: signer, emergency_acc: signer) {
         genesis::setup(&core);
 
@@ -731,11 +721,7 @@
         test_coins::burn(&coin_admin, usdt_return);
     }
 
-<<<<<<< HEAD
-    #[test(core = @core_resources, coin_admin = @test_coin_admin, pool_owner = @test_pool_owner, emergency_acc = @emergency)]
-=======
     #[test(core = @core_resources, coin_admin = @test_coin_admin, pool_owner = @test_pool_owner, emergency_acc = @emergency_admin)]
->>>>>>> ea1def94
     fun test_emergency_exit(core: signer, coin_admin: signer, pool_owner: signer, emergency_acc: signer) {
         genesis::setup(&core);
 
@@ -818,13 +804,8 @@
         test_coins::burn(&coin_admin, usdt_coins);
     }
 
-<<<<<<< HEAD
-    #[test(core = @core_resources, coin_admin = @test_coin_admin, pool_owner = @test_pool_owner, emergency_acc = @emergency)]
-    #[expected_failure(abort_code=4002)]
-=======
     #[test(core = @core_resources, coin_admin = @test_coin_admin, pool_owner = @test_pool_owner, emergency_acc = @emergency_admin)]
     #[expected_failure(abort_code=4001)]
->>>>>>> ea1def94
     fun test_swap_coins_emergency_fails(core: signer, coin_admin: signer, pool_owner: signer, emergency_acc: signer) {
         genesis::setup(&core);
 
@@ -1782,13 +1763,8 @@
 
     // Getters.
 
-<<<<<<< HEAD
-    #[test(core = @core_resources, coin_admin = @test_coin_admin, pool_owner = @test_pool_owner, emergency_acc = @emergency)]
-    #[expected_failure(abort_code=4002)]
-=======
     #[test(core = @core_resources, coin_admin = @test_coin_admin, pool_owner = @test_pool_owner, emergency_acc = @emergency_admin)]
     #[expected_failure(abort_code=4001)]
->>>>>>> ea1def94
     fun test_get_reserves_emergency_fails(core: signer, coin_admin: signer, pool_owner: signer, emergency_acc: signer) {
         genesis::setup(&core);
 
@@ -1809,13 +1785,8 @@
         let (_, _) = liquidity_pool::get_reserves_size<BTC, USDT, LP>(signer::address_of(&pool_owner));
     }
 
-<<<<<<< HEAD
-    #[test(core = @core_resources, coin_admin = @test_coin_admin, pool_owner = @test_pool_owner, emergency_acc = @emergency)]
-    #[expected_failure(abort_code=4002)]
-=======
     #[test(core = @core_resources, coin_admin = @test_coin_admin, pool_owner = @test_pool_owner, emergency_acc = @emergency_admin)]
     #[expected_failure(abort_code=4001)]
->>>>>>> ea1def94
     fun test_get_cumulative_price_emergency_fails(core: signer, coin_admin: signer, pool_owner: signer, emergency_acc: signer) {
         genesis::setup(&core);
 
@@ -2030,11 +2001,7 @@
         test_coins::burn(&coin_admin, usdt_earned_initial);
     }
 
-<<<<<<< HEAD
-    #[test(core = @core_resources, coin_admin = @test_coin_admin, pool_owner = @test_pool_owner, emergency_acc = @emergency)]
-=======
     #[test(core = @core_resources, coin_admin = @test_coin_admin, pool_owner = @test_pool_owner, emergency_acc = @emergency_admin)]
->>>>>>> ea1def94
     fun test_end_to_end_emergency(core: signer, coin_admin: signer, pool_owner: signer, emergency_acc: signer) {
         genesis::setup(&core);
 
