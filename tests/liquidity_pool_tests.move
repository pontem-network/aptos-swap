#[test_only]
module liquidswap::liquidity_pool_tests {
    use std::string::utf8;
    use std::signer;
    use std::option;

    use aptos_framework::coin;
    use aptos_framework::genesis;
    use aptos_framework::timestamp;

    use liquidswap::liquidity_pool;
    use liquidswap::coin_helper::supply;

    use test_coin_admin::test_coins::{Self, USDT, BTC, USDC};
    use test_pool_owner::test_lp::{Self, LP};
    use test_helpers::test_account::create_account;
    use liquidswap::emergency;

    // Register pool tests.

    #[test(coin_admin = @test_coin_admin, pool_owner = @test_pool_owner)]
    fun test_create_empty_pool(coin_admin: signer, pool_owner: signer) {
        genesis::setup();

        create_account(&coin_admin);
        create_account(&pool_owner);

        test_coins::register_coins(&coin_admin);
        let pool_owner_addr = signer::address_of(&pool_owner);

        let pool_curve_type = 2;
        let pool_lp_name = utf8(b"LiquidSwap LP");
        let pool_lp_symbol = utf8(b"LP-BTC-USDT");

        liquidity_pool::register<BTC, USDT, LP>(
            &pool_owner,
            pool_lp_name,
            pool_lp_symbol,
            pool_curve_type,
        );

        let (x_res_val, y_res_val) =
            liquidity_pool::get_reserves_size<BTC, USDT, LP>(pool_owner_addr);
        assert!(x_res_val == 0, 0);
        assert!(y_res_val == 0, 1);

        let (x_price, y_price, _) =
            liquidity_pool::get_cumulative_prices<BTC, USDT, LP>(pool_owner_addr);
        assert!(x_price == 0, 2);
        assert!(y_price == 0, 3);

        // Check created LP.

        let curve_type = liquidity_pool::get_curve_type<BTC, USDT, LP>(pool_owner_addr);
        assert!(coin::is_coin_initialized<LP>(), 4);
        assert!(curve_type == pool_curve_type, 5);
        let lp_name = coin::name<LP>();
        assert!(lp_name == pool_lp_name, 6);
        let lp_symbol = coin::symbol<LP>();
        assert!(lp_symbol == pool_lp_symbol, 7);
        let lp_supply = coin::supply<LP>();
        assert!(option::is_some(&lp_supply), 8);
        assert!(*option::borrow(&lp_supply) == 0, 9);

        // Get cummulative prices.

        let (x_cum_price, y_cum_price, ts) = liquidity_pool::get_cumulative_prices<BTC, USDT, LP>(pool_owner_addr);
        assert!(x_cum_price == 0, 10);
        assert!(y_cum_price == 0, 11);
        assert!(ts == 0, 12);

        // Check if it's locked.
        assert!(!liquidity_pool::is_pool_locked<BTC, USDT, LP>(pool_owner_addr), 13);
    }

    #[test(coin_admin = @test_coin_admin, pool_owner = @test_pool_owner, emergency_acc = @emergency_admin)]
    #[expected_failure(abort_code = 4001)]
    fun test_create_pool_emergency_fails(coin_admin: signer, pool_owner: signer, emergency_acc: signer) {
        genesis::setup();

        create_account(&coin_admin);
        create_account(&pool_owner);

        test_coins::register_coins(&coin_admin);

        let pool_curve_type = 2;
        let pool_lp_name = utf8(b"LiquidSwap LP");
        let pool_lp_symbol = utf8(b"LP-BTC-USDT");

        emergency::pause(&emergency_acc);
        liquidity_pool::register<BTC, USDT, LP>(
            &pool_owner,
            pool_lp_name,
            pool_lp_symbol,
            pool_curve_type,
        );
    }

    #[test(coin_admin = @test_coin_admin, pool_owner = @test_pool_owner)]
    fun test_create_empty_pool_stable(coin_admin: signer, pool_owner: signer) {
        genesis::setup();

        create_account(&coin_admin);
        create_account(&pool_owner);

        test_coins::register_coins(&coin_admin);
        let pool_owner_addr = signer::address_of(&pool_owner);

        let pool_curve_type = 1;
        let pool_lp_name = utf8(b"LiquidSwap LP");
        let pool_lp_symbol = utf8(b"LP-BTC-USDT");

        liquidity_pool::register<BTC, USDT, LP>(
            &pool_owner,
            pool_lp_name,
            pool_lp_symbol,
            pool_curve_type,
        );

        let (x_res_val, y_res_val) =
            liquidity_pool::get_reserves_size<BTC, USDT, LP>(pool_owner_addr);
        assert!(x_res_val == 0, 0);
        assert!(y_res_val == 0, 1);

        // Check scales.
        let (x_scale, y_scale) = liquidity_pool::get_decimals_scales<BTC, USDT, LP>(pool_owner_addr);
        assert!(x_scale == 100000000, 2);
        assert!(y_scale == 1000000, 3);

        // Check created LP.

        let curve_type = liquidity_pool::get_curve_type<BTC, USDT, LP>(pool_owner_addr);
        assert!(coin::is_coin_initialized<LP>(), 4);
        assert!(curve_type == pool_curve_type, 5);
        let lp_name = coin::name<LP>();
        assert!(lp_name == pool_lp_name, 6);
        let lp_symbol = coin::symbol<LP>();
        assert!(lp_symbol == pool_lp_symbol, 7);
        let lp_supply = coin::supply<LP>();
        assert!(option::is_some(&lp_supply), 8);

        // Get cummulative prices.

        let (x_cumm_price, y_cumm_price, ts) = liquidity_pool::get_cumulative_prices<BTC, USDT, LP>(pool_owner_addr);
        assert!(x_cumm_price == 0, 9);
        assert!(y_cumm_price == 0, 10);
        assert!(ts == 0, 11);

        // Check if it's locked.
        assert!(!liquidity_pool::is_pool_locked<BTC, USDT, LP>(pool_owner_addr), 12);
    }

    #[test(coin_admin = @test_coin_admin, pool_owner = @test_pool_owner)]
    #[expected_failure(abort_code = 100)]
    fun test_fail_if_coin_generics_provided_in_the_wrong_order(coin_admin: signer, pool_owner: signer) {
        genesis::setup();

        create_account(&coin_admin);
        create_account(&pool_owner);

        test_coins::register_coins(&coin_admin);
        let pool_owner_addr = signer::address_of(&pool_owner);
        liquidity_pool::register<BTC, USDT, LP>(
            &pool_owner,
            utf8(b"LiquidSwap LP"),
            utf8(b"LP-BTC-USDT"),
            2
        );

        // here generics are provided as USDT-BTC, but pool is BTC-USDT. `reverse` parameter is irrelevant
        let (_x_price, _y_price, _) =
            liquidity_pool::get_cumulative_prices<USDT, BTC, LP>(pool_owner_addr);
    }

    #[test(coin_admin = @test_coin_admin, pool_owner = @test_pool_owner)]
    #[expected_failure(abort_code = 3001)]
    fun test_fail_if_x_is_not_coin(coin_admin: signer, pool_owner: signer) {
        genesis::setup();

        create_account(&coin_admin);
        create_account(&pool_owner);

        test_coins::register_coin<USDT>(&coin_admin, b"USDT", b"USDT", 6);

        liquidity_pool::register<BTC, USDT, LP>(
            &pool_owner,
            utf8(b"LiquidSwap LP"),
            utf8(b"LP-BTC-USDT"),
            2
        );
    }

    #[test(coin_admin = @test_coin_admin, pool_owner = @test_pool_owner)]
    #[expected_failure(abort_code = 3001)]
    fun test_fail_if_y_is_not_coin(coin_admin: signer, pool_owner: signer) {
        genesis::setup();

        create_account(&coin_admin);
        create_account(&pool_owner);

        test_coins::register_coin<BTC>(&coin_admin, b"BTC", b"BTC", 8);

        liquidity_pool::register<BTC, USDT, LP>(
            &pool_owner,
            utf8(b"LiquidSwap LP"),
            utf8(b"LP-BTC-USDT"),
            2
        );
    }

    #[test(coin_admin = @test_coin_admin, pool_owner = @test_pool_owner)]
    #[expected_failure(abort_code = 524290)]
    fun test_fail_register_if_lp_is_coin_already(coin_admin: signer, pool_owner: signer) {
        genesis::setup();

        create_account(&coin_admin);
        create_account(&pool_owner);

        test_coins::register_coins(&coin_admin);
        test_lp::register_lp_for_fails(&pool_owner);

        liquidity_pool::register<BTC, USDT, LP>(
            &pool_owner,
            utf8(b"LiquidSwap LP"),
            utf8(b"LP-BTC-USDT"),
            2
        );
    }

    #[test(coin_admin = @test_coin_admin, pool_owner = @test_pool_owner)]
    #[expected_failure(abort_code = 101)]
    fun test_fail_if_pool_already_exists(coin_admin: signer, pool_owner: signer) {
        genesis::setup();

        create_account(&coin_admin);
        create_account(&pool_owner);

        test_coins::register_coins(&coin_admin);

        liquidity_pool::register<BTC, USDT, LP>(
            &pool_owner,
            utf8(b"LiquidSwap LP"),
            utf8(b"LP-BTC-USDT"),
            2
        );

        liquidity_pool::register<BTC, USDT, LP>(
            &pool_owner,
            utf8(b"LiquidSwap LP"),
            utf8(b"LP-BTC-USDT"),
            2
        );
    }

    #[test(coin_admin = @test_coin_admin, pool_owner = @test_pool_owner)]
    #[expected_failure(abort_code = 110)]
    fun test_fail_if_wrong_curve(coin_admin: signer, pool_owner: signer) {
        genesis::setup();

        create_account(&coin_admin);
        create_account(&pool_owner);

        test_coins::register_coins(&coin_admin);

        liquidity_pool::register<BTC, USDT, LP>(
            &pool_owner,
            utf8(b"LiquidSwap LP"),
            utf8(b"LP-BTC-USDT"),
            0
        );
    }

    #[test(coin_admin = @test_coin_admin, pool_owner = @test_pool_owner)]
    #[expected_failure(abort_code = 110)]
    fun test_fail_if_wrong_curve_1(coin_admin: signer, pool_owner: signer) {
        genesis::setup();

        create_account(&coin_admin);
        create_account(&pool_owner);

        test_coins::register_coins(&coin_admin);

        liquidity_pool::register<BTC, USDT, LP>(
            &pool_owner,
            utf8(b"LiquidSwap LP"),
            utf8(b"LP-BTC-USDT"),
            3
        );
    }

    // Add liquidity tests.
    #[test(coin_admin = @test_coin_admin, pool_owner = @test_pool_owner)]
    fun test_add_liquidity_to_empty_pool(coin_admin: signer, pool_owner: signer) {
        genesis::setup();

        create_account(&coin_admin);
        create_account(&pool_owner);

        test_coins::register_coins(&coin_admin);

        liquidity_pool::register<BTC, USDT, LP>(
            &pool_owner,
            utf8(b"LiquidSwap LP"),
            utf8(b"LP-BTC-USDT"),
            2
        );

        let pool_owner_addr = signer::address_of(&pool_owner);

        let btc_liq_val = 100000000;
        let usdt_liq_val = 28000000000;
        let btc_liq = test_coins::mint<BTC>(&coin_admin, btc_liq_val);
        let usdt_liq = test_coins::mint<USDT>(&coin_admin, usdt_liq_val);

        timestamp::fast_forward_seconds(1660338836);

        let lp_coins =
            liquidity_pool::mint<BTC, USDT, LP>(pool_owner_addr, btc_liq, usdt_liq);

        let expected_liquidity = 1673320053 - 1000;
        assert!(coin::value(&lp_coins) == expected_liquidity, 0);
        assert!(supply<LP>() == (expected_liquidity as u128), 1);

        let (x_res, y_res) = liquidity_pool::get_reserves_size<BTC, USDT, LP>(pool_owner_addr);
        assert!(x_res == btc_liq_val, 2);
        assert!(y_res == usdt_liq_val, 3);

        let (x_price, y_price, ts) = liquidity_pool::get_cumulative_prices<BTC, USDT, LP>(pool_owner_addr);
        assert!(x_price == 0, 4);
        assert!(y_price == 0, 5);
        assert!(ts == 1660338836, 6);

        coin::register<LP>(&pool_owner);
        coin::deposit(pool_owner_addr, lp_coins)
    }

    #[test(coin_admin = @test_coin_admin, pool_owner = @test_pool_owner)]
    #[expected_failure(abort_code = 102)]
    fun test_add_liquidity_less_than_minimal(coin_admin: signer, pool_owner: signer) {
        genesis::setup();

        create_account(&coin_admin);
        create_account(&pool_owner);

        test_coins::register_coins(&coin_admin);

        liquidity_pool::register<BTC, USDT, LP>(
            &pool_owner,
            utf8(b"LiquidSwap LP"),
            utf8(b"LP-BTC-USDT"),
            2
        );

        let pool_owner_addr = signer::address_of(&pool_owner);

        let btc_liq_val = 1000;
        let usdt_liq_val = 1000;
        let btc_liq = test_coins::mint<BTC>(&coin_admin, btc_liq_val);
        let usdt_liq = test_coins::mint<USDT>(&coin_admin, usdt_liq_val);

        let lp_coins =
            liquidity_pool::mint<BTC, USDT, LP>(pool_owner_addr, btc_liq, usdt_liq);

        coin::register<LP>(&pool_owner);
        coin::deposit(pool_owner_addr, lp_coins)
    }

    #[test(coin_admin = @test_coin_admin, pool_owner = @test_pool_owner)]
    #[expected_failure(abort_code = 102)]
    fun test_add_liquidity_zero_initially(coin_admin: signer, pool_owner: signer) {
        genesis::setup();

        create_account(&coin_admin);
        create_account(&pool_owner);

        test_coins::register_coins(&coin_admin);

        liquidity_pool::register<BTC, USDT, LP>(
            &pool_owner,
            utf8(b"LiquidSwap LP"),
            utf8(b"LP-BTC-USDT"),
            2
        );

        let pool_owner_addr = signer::address_of(&pool_owner);

        let btc_liq_val = 0;
        let usdt_liq_val = 0;
        let btc_liq = test_coins::mint<BTC>(&coin_admin, btc_liq_val);
        let usdt_liq = test_coins::mint<USDT>(&coin_admin, usdt_liq_val);

        let lp_coins =
            liquidity_pool::mint<BTC, USDT, LP>(pool_owner_addr, btc_liq, usdt_liq);

        coin::register<LP>(&pool_owner);
        coin::deposit(pool_owner_addr, lp_coins)
    }

    #[test(coin_admin = @test_coin_admin, pool_owner = @test_pool_owner)]
    fun test_add_liquidity_minimal(coin_admin: signer, pool_owner: signer) {
        genesis::setup();

        create_account(&coin_admin);
        create_account(&pool_owner);

        test_coins::register_coins(&coin_admin);

        liquidity_pool::register<BTC, USDT, LP>(
            &pool_owner,
            utf8(b"LiquidSwap LP"),
            utf8(b"LP-BTC-USDT"),
            2
        );

        let pool_owner_addr = signer::address_of(&pool_owner);

        let btc_liq_val = 1001;
        let usdt_liq_val = 1001;
        let btc_liq = test_coins::mint<BTC>(&coin_admin, btc_liq_val);
        let usdt_liq = test_coins::mint<USDT>(&coin_admin, usdt_liq_val);

        let lp_coins =
            liquidity_pool::mint<BTC, USDT, LP>(pool_owner_addr, btc_liq, usdt_liq);

        let expected_liquidity = 1001 - 1000;
        assert!(coin::value(&lp_coins) == expected_liquidity, 0);
        assert!(supply<LP>() == (expected_liquidity as u128), 1);

        let (x_res, y_res) = liquidity_pool::get_reserves_size<BTC, USDT, LP>(pool_owner_addr);
        assert!(x_res == btc_liq_val, 2);
        assert!(y_res == usdt_liq_val, 3);

        coin::register<LP>(&pool_owner);
        coin::deposit(pool_owner_addr, lp_coins)
    }

    #[test(coin_admin = @test_coin_admin, pool_owner = @test_pool_owner, emergency_acc = @emergency_admin)]
    #[expected_failure(abort_code = 4001)]
    fun test_add_liquidity_emergency_stop_fails(coin_admin: signer, pool_owner: signer, emergency_acc: signer) {
        genesis::setup();

        create_account(&coin_admin);
        create_account(&pool_owner);

        test_coins::register_coins(&coin_admin);

        liquidity_pool::register<BTC, USDT, LP>(
            &pool_owner,
            utf8(b"LiquidSwap LP"),
            utf8(b"LP-BTC-USDT"),
            2
        );

        let pool_owner_addr = signer::address_of(&pool_owner);

        let btc_liq_val = 1001;
        let usdt_liq_val = 1001;
        let btc_liq = test_coins::mint<BTC>(&coin_admin, btc_liq_val);
        let usdt_liq = test_coins::mint<USDT>(&coin_admin, usdt_liq_val);

        emergency::pause(&emergency_acc);

        let lp_coins =
            liquidity_pool::mint<BTC, USDT, LP>(pool_owner_addr, btc_liq, usdt_liq);

        coin::register<LP>(&pool_owner);
        coin::deposit(pool_owner_addr, lp_coins)
    }

    #[test(coin_admin = @test_coin_admin, pool_owner = @test_pool_owner)]
    fun test_add_liquidity_after_initial_liquidity_added(coin_admin: signer, pool_owner: signer) {
        genesis::setup();

        create_account(&coin_admin);
        create_account(&pool_owner);

        test_coins::register_coins(&coin_admin);

        liquidity_pool::register<BTC, USDT, LP>(
            &pool_owner,
            utf8(b"LiquidSwap LP"),
            utf8(b"LP-BTC-USDT"),
            2
        );

        let pool_owner_addr = signer::address_of(&pool_owner);

        let btc_liq_val = 100000000;
        let usdt_liq_val = 28000000000;
        let btc_liq = test_coins::mint<BTC>(&coin_admin, btc_liq_val);
        let usdt_liq = test_coins::mint<USDT>(&coin_admin, usdt_liq_val);

        let initial_ts = 1660338836;
        timestamp::fast_forward_seconds(initial_ts);

        let lp_coins =
            liquidity_pool::mint<BTC, USDT, LP>(pool_owner_addr, btc_liq, usdt_liq);

        let expected_liquidity = 1673320053 - 1000;
        assert!(coin::value(&lp_coins) == expected_liquidity, 0);
        assert!(supply<LP>() == (expected_liquidity as u128), 1);

        let (x_res, y_res) = liquidity_pool::get_reserves_size<BTC, USDT, LP>(pool_owner_addr);
        assert!(x_res == btc_liq_val, 2);
        assert!(y_res == usdt_liq_val, 3);

        let (x_price, y_price, ts) = liquidity_pool::get_cumulative_prices<BTC, USDT, LP>(pool_owner_addr);
        assert!(x_price == 0, 4);
        assert!(y_price == 0, 5);
        assert!(ts == initial_ts, 6);

        coin::register<LP>(&pool_owner);
        coin::deposit(pool_owner_addr, lp_coins);

        timestamp::fast_forward_seconds(360);

        let expected_liquidity_2 = 3346638106;
        let btc_liq = test_coins::mint<BTC>(&coin_admin, btc_liq_val * 2);
        let usdt_liq = test_coins::mint<USDT>(&coin_admin, usdt_liq_val * 2);

        let lp_coins =
            liquidity_pool::mint<BTC, USDT, LP>(pool_owner_addr, btc_liq, usdt_liq);

        assert!(coin::value(&lp_coins) == expected_liquidity_2, 7);
        assert!(supply<LP>() == ((expected_liquidity_2 + expected_liquidity) as u128), 8);

        let (x_res, y_res) = liquidity_pool::get_reserves_size<BTC, USDT, LP>(pool_owner_addr);
        assert!(x_res == btc_liq_val * 3, 9);
        assert!(y_res == usdt_liq_val * 3, 10);

        let (x_price, y_price, ts) = liquidity_pool::get_cumulative_prices<BTC, USDT, LP>(pool_owner_addr);
        assert!(x_price == 1859431802629922802792000, 11);
        assert!(y_price == 23717242380483709200, 12);
        assert!(ts == initial_ts + 360, 13);

        coin::deposit(pool_owner_addr, lp_coins);
    }

    #[test(coin_admin = @test_coin_admin, pool_owner = @test_pool_owner)]
    #[expected_failure(abort_code = 103)]
    fun test_add_liquidity_zero(coin_admin: signer, pool_owner: signer) {
        genesis::setup();

        create_account(&coin_admin);
        create_account(&pool_owner);

        test_coins::register_coins(&coin_admin);

        liquidity_pool::register<BTC, USDT, LP>(
            &pool_owner,
            utf8(b"LiquidSwap LP"),
            utf8(b"LP-BTC-USDT"),
            2
        );

        let btc_coins = test_coins::mint<BTC>(&coin_admin, 100100);
        let usdt_coins = test_coins::mint<USDT>(&coin_admin, 100100);

        let pool_owner_addr = signer::address_of(&pool_owner);
        let lp_coins =
            liquidity_pool::mint<BTC, USDT, LP>(pool_owner_addr, btc_coins, usdt_coins);
        assert!(coin::value(&lp_coins) == 99100, 0);

        let (x_res, y_res) = liquidity_pool::get_reserves_size<BTC, USDT, LP>(pool_owner_addr);
        assert!(x_res == 100100, 1);
        assert!(y_res == 100100, 2);

        let lp_coins_zero = liquidity_pool::mint<BTC, USDT, LP>(pool_owner_addr, coin::zero(), coin::zero());

        coin::register<LP>(&coin_admin);
        coin::deposit(signer::address_of(&coin_admin), lp_coins);
        coin::deposit(signer::address_of(&coin_admin), lp_coins_zero);
    }

    // Test burn liquidity.
    #[test(coin_admin = @test_coin_admin, pool_owner = @test_pool_owner)]
    fun test_burn_liquidity(coin_admin: signer, pool_owner: signer) {
        genesis::setup();

        create_account(&coin_admin);
        create_account(&pool_owner);

        test_coins::register_coins(&coin_admin);

        liquidity_pool::register<BTC, USDT, LP>(
            &pool_owner,
            utf8(b"LiquidSwap LP"),
            utf8(b"LP-BTC-USDT"),
            2
        );

        let btc_coins = test_coins::mint<BTC>(&coin_admin, 2000000000000);
        let usdt_coins = test_coins::mint<USDT>(&coin_admin, 560000000000000);

        let pool_owner_addr = signer::address_of(&pool_owner);
        let lp_coins =
            liquidity_pool::mint<BTC, USDT, LP>(pool_owner_addr, btc_coins, usdt_coins);
        assert!(coin::value(&lp_coins) == 33466401060363, 0);

        let (x_res, y_res) = liquidity_pool::get_reserves_size<BTC, USDT, LP>(pool_owner_addr);
        assert!(x_res == 2000000000000, 1);
        assert!(y_res == 560000000000000, 2);

        let (btc_return, usdt_return) =
            liquidity_pool::burn<BTC, USDT, LP>(pool_owner_addr, lp_coins);

        assert!(coin::value(&btc_return) == 2000000000000, 3);
        assert!(coin::value(&usdt_return) == 560000000000000, 4);

        let (x_res, y_res) = liquidity_pool::get_reserves_size<BTC, USDT, LP>(pool_owner_addr);
        assert!(x_res == 0, 5);
        assert!(y_res == 0, 6);

        test_coins::burn(&coin_admin, btc_return);
        test_coins::burn(&coin_admin, usdt_return);
    }

    #[test(coin_admin = @test_coin_admin, pool_owner = @test_pool_owner)]
    fun test_burn_liquidity_after_initial(coin_admin: signer, pool_owner: signer) {
        genesis::setup();

        create_account(&coin_admin);
        create_account(&pool_owner);

        test_coins::register_coins(&coin_admin);

        liquidity_pool::register<BTC, USDT, LP>(
            &pool_owner,
            utf8(b"LiquidSwap LP"),
            utf8(b"LP-BTC-USDT"),
            2
        );

        // Initial liquidity

        timestamp::fast_forward_seconds(1660517742);

        let btc_coins = test_coins::mint<BTC>(&coin_admin, 2000000000000);
        let usdt_coins = test_coins::mint<USDT>(&coin_admin, 560000000000000);

        let pool_owner_addr = signer::address_of(&pool_owner);
        let lp_coins_initial =
            liquidity_pool::mint<BTC, USDT, LP>(pool_owner_addr, btc_coins, usdt_coins);

        // Additional liquidity

        timestamp::fast_forward_seconds(7200);

        let btc_coins = test_coins::mint<BTC>(&coin_admin, 50000000);
        let usdt_coins = test_coins::mint<USDT>(&coin_admin, 14000000000);

        let lp_coins_user =
            liquidity_pool::mint<BTC, USDT, LP>(pool_owner_addr, btc_coins, usdt_coins);

        let (btc_return, usdt_return) =
            liquidity_pool::burn<BTC, USDT, LP>(pool_owner_addr, lp_coins_initial);

        assert!(coin::value(&btc_return) == 2000000000000, 0);
        assert!(coin::value(&usdt_return) == 560000000000008, 1);

        test_coins::burn(&coin_admin, btc_return);
        test_coins::burn(&coin_admin, usdt_return);

        let (btc_return, usdt_return) =
            liquidity_pool::burn<BTC, USDT, LP>(pool_owner_addr, lp_coins_user);

        assert!(coin::value(&btc_return) == 50000000, 2);
        assert!(coin::value(&usdt_return) == 13999999992, 3);

        test_coins::burn(&coin_admin, btc_return);
        test_coins::burn(&coin_admin, usdt_return);

        let (x_res, y_res) = liquidity_pool::get_reserves_size<BTC, USDT, LP>(pool_owner_addr);
        assert!(x_res == 0, 4);
        assert!(y_res == 0, 5);

        let (x_cum_price, y_cum_price, ts) = liquidity_pool::get_cumulative_prices<BTC, USDT, LP>(pool_owner_addr);
        assert!(x_cum_price == 37188636052598456055840000, 6);
        assert!(y_cum_price == 474344847609674184000, 7);
        assert!(ts == 1660517742 + 7200, 8);
    }

    #[test(coin_admin = @test_coin_admin, pool_owner = @test_pool_owner)]
    fun test_overflow_and_emergency_exit(coin_admin: signer, pool_owner: signer) {
        genesis::setup();

        create_account(&coin_admin);
        create_account(&pool_owner);

        test_coins::register_coins(&coin_admin);

        liquidity_pool::register<BTC, USDT, LP>(
            &pool_owner,
            utf8(b"LiquidSwap LP"),
            utf8(b"LP-BTC-USDT"),
            2
        );

        let btc_coins = test_coins::mint<BTC>(&coin_admin, 18446744073709551615);
        let usdt_coins = test_coins::mint<USDT>(&coin_admin, 18446744073709551615);

        // Now we can't swap or add liquidity, if cumulative price is still has space, it wouldn never overflow,
        // we are able to exit.

        let pool_owner_addr = signer::address_of(&pool_owner);
        let lp_coins =
            liquidity_pool::mint<BTC, USDT, LP>(pool_owner_addr, btc_coins, usdt_coins);

        let (btc_return, usdt_return) =
            liquidity_pool::burn<BTC, USDT, LP>(pool_owner_addr, lp_coins);

        assert!(coin::value(&btc_return) == 18446744073709551615, 0);
        assert!(coin::value(&usdt_return) == 18446744073709551615, 1);

        let (x_res, y_res) = liquidity_pool::get_reserves_size<BTC, USDT, LP>(pool_owner_addr);
        assert!(x_res == 0, 2);
        assert!(y_res == 0, 3);

        test_coins::burn(&coin_admin, btc_return);
        test_coins::burn(&coin_admin, usdt_return);
    }

    #[test(coin_admin = @test_coin_admin, pool_owner = @test_pool_owner, emergency_acc = @emergency_admin)]
    fun test_emergency_exit(coin_admin: signer, pool_owner: signer, emergency_acc: signer) {
        genesis::setup();

        create_account(&coin_admin);
        create_account(&pool_owner);

        test_coins::register_coins(&coin_admin);

        liquidity_pool::register<BTC, USDT, LP>(
            &pool_owner,
            utf8(b"LiquidSwap LP"),
            utf8(b"LP-BTC-USDT"),
            2
        );

        let btc_coins = test_coins::mint<BTC>(&coin_admin, 18446744073709551615);
        let usdt_coins = test_coins::mint<USDT>(&coin_admin, 18446744073709551615);

        // Now we can't swap or add liquidity, if cumulative price is still has space, it wouldn never overflow,
        // we are able to exit.

        let pool_owner_addr = signer::address_of(&pool_owner);
        let lp_coins =
            liquidity_pool::mint<BTC, USDT, LP>(pool_owner_addr, btc_coins, usdt_coins);

        emergency::pause(&emergency_acc);
        assert!(emergency::is_emergency() == true, 0);

        let (btc_return, usdt_return) =
            liquidity_pool::burn<BTC, USDT, LP>(pool_owner_addr, lp_coins);

        assert!(coin::value(&btc_return) == 18446744073709551615, 1);
        assert!(coin::value(&usdt_return) == 18446744073709551615, 2);

        test_coins::burn(&coin_admin, btc_return);
        test_coins::burn(&coin_admin, usdt_return);
    }

    // Test swap.
    #[test(coin_admin = @test_coin_admin, pool_owner = @test_pool_owner)]
    fun test_swap_coins(coin_admin: signer, pool_owner: signer) {
        genesis::setup();

        create_account(&coin_admin);
        create_account(&pool_owner);

        test_coins::register_coins(&coin_admin);

        liquidity_pool::register<BTC, USDT, LP>(
            &pool_owner,
            utf8(b"LiquidSwap LP"),
            utf8(b"LP-BTC-USDT"),
            2
        );

        let pool_owner_addr = signer::address_of(&pool_owner);

        let btc_coins = test_coins::mint<BTC>(&coin_admin, 100100);
        let usdt_coins = test_coins::mint<USDT>(&coin_admin, 100100);

        let lp_coins =
            liquidity_pool::mint<BTC, USDT, LP>(pool_owner_addr, btc_coins, usdt_coins);
        coin::register<LP>(&pool_owner);
        coin::deposit(pool_owner_addr, lp_coins);

        let btc_coins_to_exchange = test_coins::mint<BTC>(&coin_admin, 2);
        let (zero, usdt_coins) =
            liquidity_pool::swap<BTC, USDT, LP>(
                pool_owner_addr,
                btc_coins_to_exchange, 0,
                coin::zero<USDT>(), 1
            );
        assert!(coin::value(&usdt_coins) == 1, 0);

        let (x_res, y_res) = liquidity_pool::get_reserves_size<BTC, USDT, LP>(pool_owner_addr);
        assert!(x_res == 100102, 1);
        assert!(y_res == 100099, 2);

        coin::destroy_zero(zero);
        test_coins::burn(&coin_admin, usdt_coins);
    }

    #[test(coin_admin = @test_coin_admin, pool_owner = @test_pool_owner, emergency_acc = @emergency_admin)]
    #[expected_failure(abort_code = 4001)]
    fun test_swap_coins_emergency_fails(coin_admin: signer, pool_owner: signer, emergency_acc: signer) {
        genesis::setup();

        create_account(&coin_admin);
        create_account(&pool_owner);

        test_coins::register_coins(&coin_admin);

        liquidity_pool::register<BTC, USDT, LP>(
            &pool_owner,
            utf8(b"LiquidSwap LP"),
            utf8(b"LP-BTC-USDT"),
            2
        );

        let pool_owner_addr = signer::address_of(&pool_owner);

        let btc_coins = test_coins::mint<BTC>(&coin_admin, 100100);
        let usdt_coins = test_coins::mint<USDT>(&coin_admin, 100100);

        let lp_coins =
            liquidity_pool::mint<BTC, USDT, LP>(pool_owner_addr, btc_coins, usdt_coins);
        coin::register<LP>(&pool_owner);
        coin::deposit(pool_owner_addr, lp_coins);

        emergency::pause(&emergency_acc);

        let btc_coins_to_exchange = test_coins::mint<BTC>(&coin_admin, 2);
        let (zero, usdt_coins) =
            liquidity_pool::swap<BTC, USDT, LP>(
                pool_owner_addr,
                btc_coins_to_exchange, 0,
                coin::zero<USDT>(), 1
            );

        coin::destroy_zero(zero);
        test_coins::burn(&coin_admin, usdt_coins);
    }

    #[test(coin_admin = @test_coin_admin, pool_owner = @test_pool_owner)]
    fun test_swap_coins_max_amounts(coin_admin: signer, pool_owner: signer) {
        genesis::setup();

        create_account(&coin_admin);
        create_account(&pool_owner);

        test_coins::register_coins(&coin_admin);

        liquidity_pool::register<BTC, USDT, LP>(
            &pool_owner,
            utf8(b"LiquidSwap LP"),
            utf8(b"LP-BTC-USDT"),
            2
        );

        let pool_owner_addr = signer::address_of(&pool_owner);

        let btc_coins = test_coins::mint<BTC>(&coin_admin, 18446744073709550615);
        let usdt_coins = test_coins::mint<USDT>(&coin_admin, 18446744073709551615);

        let lp_coins =
            liquidity_pool::mint<BTC, USDT, LP>(pool_owner_addr, btc_coins, usdt_coins);
        coin::register<LP>(&pool_owner);
        coin::deposit(pool_owner_addr, lp_coins);

        let btc_coins_to_exchange = test_coins::mint<BTC>(&coin_admin, 1000);
        let (zero, usdt_coins) =
            liquidity_pool::swap<BTC, USDT, LP>(
                pool_owner_addr,
                btc_coins_to_exchange, 0,
                coin::zero<USDT>(), 0
            );

        coin::destroy_zero(zero);
        test_coins::burn(&coin_admin, usdt_coins);
    }

    #[test(coin_admin = @test_coin_admin, pool_owner = @test_pool_owner)]
    fun test_swap_coins_1(coin_admin: signer, pool_owner: signer) {
        genesis::setup();

        create_account(&coin_admin);
        create_account(&pool_owner);

        test_coins::register_coins(&coin_admin);

        liquidity_pool::register<BTC, USDT, LP>(
            &pool_owner,
            utf8(b"LiquidSwap LP"),
            utf8(b"LP-BTC-USDT"),
            2
        );

        let pool_owner_addr = signer::address_of(&pool_owner);

        let btc_coins = test_coins::mint<BTC>(&coin_admin, 10000000000);
        let usdt_coins = test_coins::mint<USDT>(&coin_admin, 2800000000000);

        timestamp::fast_forward_seconds(1660545565);

        let lp_coins =
            liquidity_pool::mint<BTC, USDT, LP>(pool_owner_addr, btc_coins, usdt_coins);
        coin::register<LP>(&pool_owner);
        coin::deposit(pool_owner_addr, lp_coins);

        timestamp::fast_forward_seconds(20);

        let btc_coins_to_exchange = test_coins::mint<BTC>(&coin_admin, 100000000);
        let (btc_zero, usdt_coins) =
            liquidity_pool::swap<BTC, USDT, LP>(
                pool_owner_addr,
                btc_coins_to_exchange, 0,
                coin::zero<USDT>(), 27640424963
            );
        assert!(coin::value(&usdt_coins) == 27640424963, 0);

        let (x_res, y_res) = liquidity_pool::get_reserves_size<BTC, USDT, LP>(pool_owner_addr);
        assert!(x_res == 10099700000, 1);
        assert!(y_res == 2772359575037, 2);

        let (x_cum_price, y_cum_price, ts) = liquidity_pool::get_cumulative_prices<BTC, USDT, LP>(pool_owner_addr);
        assert!(x_cum_price == 103301766812773489044000, 3);
        assert!(y_cum_price == 1317624576693539400, 4);
        assert!(ts == 1660545565 + 20, 5);

        timestamp::fast_forward_seconds(3600);

        let usdt_coins_to_exchange = test_coins::mint<USDT>(&coin_admin, 1000000);
        let (btc_coins, usdt_zero) =
            liquidity_pool::swap<BTC, USDT, LP>(
                pool_owner_addr,
                coin::zero<BTC>(), 3632,
                usdt_coins_to_exchange, 0
            );

        let (x_res, y_res) = liquidity_pool::get_reserves_size<BTC, USDT, LP>(pool_owner_addr);
        assert!(x_res == 10099696368, 6);
        assert!(y_res == 2772360572037, 7);

        let (x_cum_price, y_cum_price, ts) = liquidity_pool::get_cumulative_prices<BTC, USDT, LP>(pool_owner_addr);
<<<<<<< HEAD
        assert!(x_cum_price == 18332321165371201817636400, 8);
        assert!(y_cum_price == 243242841664570192200, 9);
        assert!(ts == 1660545565+20+3600, 10);
=======
        assert!(x_cum_price == 18331960191116039718441600, 8);
        assert!(y_cum_price == 243247632405227595000, 9);
        assert!(ts == 1660545565 + 20 + 3600, 10);
>>>>>>> 73497122

        coin::destroy_zero(btc_zero);
        coin::destroy_zero(usdt_zero);
        test_coins::burn(&coin_admin, btc_coins);
        test_coins::burn(&coin_admin, usdt_coins);
    }

    #[test(coin_admin = @test_coin_admin, pool_owner = @test_pool_owner)]
    #[expected_failure(abort_code = 105)]
    fun test_swap_coins_1_fail(coin_admin: signer, pool_owner: signer) {
        genesis::setup();

        create_account(&coin_admin);
        create_account(&pool_owner);

        test_coins::register_coins(&coin_admin);

        liquidity_pool::register<BTC, USDT, LP>(
            &pool_owner,
            utf8(b"LiquidSwap LP"),
            utf8(b"LP-BTC-USDT"),
            2
        );

        let pool_owner_addr = signer::address_of(&pool_owner);

        let btc_coins = test_coins::mint<BTC>(&coin_admin, 10000000000);
        let usdt_coins = test_coins::mint<USDT>(&coin_admin, 2800000000000);

        let lp_coins =
            liquidity_pool::mint<BTC, USDT, LP>(pool_owner_addr, btc_coins, usdt_coins);
        coin::register<LP>(&pool_owner);
        coin::deposit(pool_owner_addr, lp_coins);

        let btc_coins_to_exchange = test_coins::mint<BTC>(&coin_admin, 100000000);
        let (zero, usdt_coins) =
            liquidity_pool::swap<BTC, USDT, LP>(
                pool_owner_addr,
                btc_coins_to_exchange, 0,
                coin::zero<USDT>(), 27640424964
            );
        assert!(coin::value(&usdt_coins) == 27640424964, 0);

        coin::destroy_zero(zero);
        test_coins::burn(&coin_admin, usdt_coins);
    }

    #[test(coin_admin = @test_coin_admin, pool_owner = @test_pool_owner)]
    #[expected_failure(abort_code = 104)]
    fun test_swap_coins_zero_fail(coin_admin: signer, pool_owner: signer) {
        genesis::setup();

        create_account(&coin_admin);
        create_account(&pool_owner);

        test_coins::register_coins(&coin_admin);

        liquidity_pool::register<BTC, USDT, LP>(
            &pool_owner,
            utf8(b"LiquidSwap LP"),
            utf8(b"LP-BTC-USDT"),
            2
        );

        let pool_owner_addr = signer::address_of(&pool_owner);

        let btc_coins = test_coins::mint<BTC>(&coin_admin, 10000000000);
        let usdt_coins = test_coins::mint<USDT>(&coin_admin, 2800000000000);

        let lp_coins =
            liquidity_pool::mint<BTC, USDT, LP>(pool_owner_addr, btc_coins, usdt_coins);
        coin::register<LP>(&pool_owner);
        coin::deposit(pool_owner_addr, lp_coins);

        let (btc_coins, usdt_coins) =
            liquidity_pool::swap<BTC, USDT, LP>(
                pool_owner_addr,
                coin::zero<BTC>(), 1,
                coin::zero<USDT>(), 1
            );

        test_coins::burn(&coin_admin, usdt_coins);
        test_coins::burn(&coin_admin, btc_coins);
    }

    #[test(coin_admin = @test_coin_admin, pool_owner = @test_pool_owner)]
    fun test_swap_coins_vice_versa(coin_admin: signer, pool_owner: signer) {
        genesis::setup();

        create_account(&coin_admin);
        create_account(&pool_owner);

        test_coins::register_coins(&coin_admin);

        liquidity_pool::register<BTC, USDT, LP>(
            &pool_owner,
            utf8(b"LiquidSwap LP"),
            utf8(b"LP-BTC-USDT"),
            2
        );

        let pool_owner_addr = signer::address_of(&pool_owner);

        let btc_coins = test_coins::mint<BTC>(&coin_admin, 10000000000);
        let usdt_coins = test_coins::mint<USDT>(&coin_admin, 2800000000000);

        let lp_coins =
            liquidity_pool::mint<BTC, USDT, LP>(pool_owner_addr, btc_coins, usdt_coins);
        coin::register<LP>(&pool_owner);
        coin::deposit(pool_owner_addr, lp_coins);

        let usdt_coins_to_exchange = test_coins::mint<USDT>(&coin_admin, 28000000000);
        let (btc_coins, zero) =
            liquidity_pool::swap<BTC, USDT, LP>(
                pool_owner_addr,
                coin::zero<BTC>(), 98715803,
                usdt_coins_to_exchange, 0
            );
        assert!(coin::value(&btc_coins) == 98715803, 0);

        let (x_res, y_res) = liquidity_pool::get_reserves_size<BTC, USDT, LP>(pool_owner_addr);
        assert!(x_res == 9901284197, 1);
        assert!(y_res == 2827916000000, 2);

        coin::destroy_zero(zero);
        test_coins::burn(&coin_admin, btc_coins);
    }

    #[test(coin_admin = @test_coin_admin, pool_owner = @test_pool_owner)]
    #[expected_failure(abort_code = 105)]
    fun test_swap_coins_vice_versa_fail(coin_admin: signer, pool_owner: signer) {
        genesis::setup();

        create_account(&coin_admin);
        create_account(&pool_owner);

        test_coins::register_coins(&coin_admin);

        liquidity_pool::register<BTC, USDT, LP>(
            &pool_owner,
            utf8(b"LiquidSwap LP"),
            utf8(b"LP-BTC-USDT"),
            2
        );

        let pool_owner_addr = signer::address_of(&pool_owner);

        let btc_coins = test_coins::mint<BTC>(&coin_admin, 10000000000);
        let usdt_coins = test_coins::mint<USDT>(&coin_admin, 2800000000000);

        let lp_coins =
            liquidity_pool::mint<BTC, USDT, LP>(pool_owner_addr, btc_coins, usdt_coins);
        coin::register<LP>(&pool_owner);
        coin::deposit(pool_owner_addr, lp_coins);

        let usdt_coins_to_exchange = test_coins::mint<USDT>(&coin_admin, 28000000000);
        let (btc_coins, zero) =
            liquidity_pool::swap<BTC, USDT, LP>(
                pool_owner_addr,
                coin::zero<BTC>(), 98715804,
                usdt_coins_to_exchange, 0
            );
        assert!(coin::value(&btc_coins) == 98715804, 0);

        coin::destroy_zero(zero);
        test_coins::burn(&coin_admin, btc_coins);
    }

    #[test(coin_admin = @test_coin_admin, pool_owner = @test_pool_owner)]
    fun test_swap_two_coins(coin_admin: signer, pool_owner: signer) {
        genesis::setup();

        create_account(&coin_admin);
        create_account(&pool_owner);

        test_coins::register_coins(&coin_admin);

        liquidity_pool::register<BTC, USDT, LP>(
            &pool_owner,
            utf8(b"LiquidSwap LP"),
            utf8(b"LP-BTC-USDT"),
            2
        );

        let pool_owner_addr = signer::address_of(&pool_owner);

        let btc_coins = test_coins::mint<BTC>(&coin_admin, 10000000000);
        let usdt_coins = test_coins::mint<USDT>(&coin_admin, 2800000000000);

        let lp_coins =
            liquidity_pool::mint<BTC, USDT, LP>(pool_owner_addr, btc_coins, usdt_coins);
        coin::register<LP>(&pool_owner);
        coin::deposit(pool_owner_addr, lp_coins);

        let usdt_coins_to_exchange = test_coins::mint<USDT>(&coin_admin, 28000000000);
        let btc_to_exchange = test_coins::mint<BTC>(&coin_admin, 100000000);
        let (btc_coins, usdt_coins) =
            liquidity_pool::swap<BTC, USDT, LP>(
                pool_owner_addr,
                btc_to_exchange, 99900003,
                usdt_coins_to_exchange, 27859998039
            );

        assert!(coin::value(&btc_coins) == 99900003, 0);
        assert!(coin::value(&usdt_coins) == 27859998039, 1);

        let (x_res, y_res) = liquidity_pool::get_reserves_size<BTC, USDT, LP>(pool_owner_addr);
        assert!(x_res == 9999799997, 2);
        assert!(y_res == 2800056001961, 3);

        test_coins::burn(&coin_admin, btc_coins);
        test_coins::burn(&coin_admin, usdt_coins);
    }

    #[test(coin_admin = @test_coin_admin, pool_owner = @test_pool_owner)]
    #[expected_failure(abort_code = 105)]
    fun test_swap_two_coins_failure(coin_admin: signer, pool_owner: signer) {
        genesis::setup();

        create_account(&coin_admin);
        create_account(&pool_owner);

        test_coins::register_coins(&coin_admin);

        liquidity_pool::register<BTC, USDT, LP>(
            &pool_owner,
            utf8(b"LiquidSwap LP"),
            utf8(b"LP-BTC-USDT"),
            2
        );

        let pool_owner_addr = signer::address_of(&pool_owner);

        let btc_coins = test_coins::mint<BTC>(&coin_admin, 10000000000);
        let usdt_coins = test_coins::mint<USDT>(&coin_admin, 2800000000000);

        let lp_coins =
            liquidity_pool::mint<BTC, USDT, LP>(pool_owner_addr, btc_coins, usdt_coins);
        coin::register<LP>(&pool_owner);
        coin::deposit(pool_owner_addr, lp_coins);

        let usdt_coins_to_exchange = test_coins::mint<USDT>(&coin_admin, 28000000000);
        let btc_to_exchange = test_coins::mint<BTC>(&coin_admin, 100000000);
        let (btc_coins, usdt_coins) =
            liquidity_pool::swap<BTC, USDT, LP>(
                pool_owner_addr,
                btc_to_exchange, 99900003,
                usdt_coins_to_exchange, 27859998040
            );

        assert!(coin::value(&btc_coins) == 99900003, 0);
        assert!(coin::value(&usdt_coins) == 27859998040, 1);

        let (x_res, y_res) = liquidity_pool::get_reserves_size<BTC, USDT, LP>(pool_owner_addr);
        assert!(x_res == 9999999997, 2);
        assert!(y_res == 2800112001960, 3);

        test_coins::burn(&coin_admin, btc_coins);
        test_coins::burn(&coin_admin, usdt_coins);
    }

    #[test(coin_admin = @test_coin_admin, pool_owner = @test_pool_owner)]
    #[expected_failure(abort_code = 105)]
    fun test_cannot_swap_coins_and_reduce_value_of_pool(coin_admin: signer, pool_owner: signer) {
        genesis::setup();

        create_account(&coin_admin);
        create_account(&pool_owner);

        test_coins::register_coins(&coin_admin);

        liquidity_pool::register<BTC, USDT, LP>(
            &pool_owner,
            utf8(b"LiquidSwap LP"),
            utf8(b"LP-BTC-USDT"),
            2
        );

        let pool_owner_addr = signer::address_of(&pool_owner);

        let btc_coins = test_coins::mint<BTC>(&coin_admin, 100100);
        let usdt_coins = test_coins::mint<USDT>(&coin_admin, 100100);

        let lp_coins =
            liquidity_pool::mint<BTC, USDT, LP>(pool_owner_addr, btc_coins, usdt_coins);
        coin::register<LP>(&pool_owner);
        coin::deposit(pool_owner_addr, lp_coins);

        // 1 minus fee for 1
        let btc_coins_to_exchange = test_coins::mint<BTC>(&coin_admin, 1);
        let (zero, usdt_coins) =
            liquidity_pool::swap<BTC, USDT, LP>(
                pool_owner_addr,
                btc_coins_to_exchange, 0,
                coin::zero<USDT>(), 1
            );
        coin::destroy_zero(zero);
        test_coins::burn(&coin_admin, usdt_coins);
    }

    #[test(coin_admin = @test_coin_admin, pool_owner = @test_pool_owner)]
    fun test_swap_coins_with_stable_curve_type(coin_admin: signer, pool_owner: signer) {
        genesis::setup();

        create_account(&coin_admin);
        create_account(&pool_owner);

        test_coins::register_coins(&coin_admin);

        liquidity_pool::register<USDC, USDT, LP>(
            &pool_owner,
            utf8(b"LiquidSwap LP"),
            utf8(b"LP-USDC-USDT"),
            1
        );

        let pool_owner_addr = signer::address_of(&pool_owner);
        let usdc_coins = test_coins::mint<USDC>(&coin_admin, 1000000);
        let usdt_coins = test_coins::mint<USDT>(&coin_admin, 100000000);

        let lp_coins =
            liquidity_pool::mint<USDC, USDT, LP>(pool_owner_addr, usdc_coins, usdt_coins);
        coin::register<LP>(&pool_owner);
        coin::deposit(pool_owner_addr, lp_coins);

        let usdc_coins_to_exchange = test_coins::mint<USDC>(&coin_admin, 1);
        let (zero, usdt_coins) =
            liquidity_pool::swap<USDC, USDT, LP>(
                pool_owner_addr,
                usdc_coins_to_exchange, 0,
                coin::zero<USDT>(), 99
            );
        assert!(coin::value(&usdt_coins) == 99, 0);

        let (x_res, y_res) = liquidity_pool::get_reserves_size<USDC, USDT, LP>(pool_owner_addr);
        assert!(x_res == 1000001, 1);
        assert!(y_res == 99999901, 2);

        coin::destroy_zero(zero);
        test_coins::burn(&coin_admin, usdt_coins);
    }

    #[test(coin_admin = @test_coin_admin, pool_owner = @test_pool_owner)]
    fun test_swap_coins_with_stable_curve_type_1(coin_admin: signer, pool_owner: signer) {
        genesis::setup();

        create_account(&coin_admin);
        create_account(&pool_owner);

        test_coins::register_coins(&coin_admin);

        liquidity_pool::register<USDC, USDT, LP>(
            &pool_owner,
            utf8(b"LiquidSwap LP"),
            utf8(b"LP-USDC-USDT"),
            1
        );

        let pool_owner_addr = signer::address_of(&pool_owner);
        let usdc_coins = test_coins::mint<USDC>(&coin_admin, 15000000000);
        let usdt_coins = test_coins::mint<USDT>(&coin_admin, 1500000000000);

        let lp_coins =
            liquidity_pool::mint<USDC, USDT, LP>(pool_owner_addr, usdc_coins, usdt_coins);
        coin::register<LP>(&pool_owner);
        coin::deposit(pool_owner_addr, lp_coins);

        let usdc_coins_to_exchange = test_coins::mint<USDC>(&coin_admin, 7078017525);
        let (zero, usdt_coins) =
            liquidity_pool::swap<USDC, USDT, LP>(
                pool_owner_addr,
                usdc_coins_to_exchange, 0,
                coin::zero<USDT>(), 672790928423
            );
        assert!(coin::value(&usdt_coins) == 672790928423, 0);

        let (x_res, y_res) = liquidity_pool::get_reserves_size<USDC, USDT, LP>(pool_owner_addr);
<<<<<<< HEAD
        assert!(x_res == 22056783473, 1);
=======
        assert!(x_res == 22070939508, 1);
>>>>>>> 73497122
        assert!(y_res == 827209071577, 2);

        coin::destroy_zero(zero);
        test_coins::burn(&coin_admin, usdt_coins);
    }

    #[test(coin_admin = @test_coin_admin, pool_owner = @test_pool_owner)]
    fun test_swap_coins_with_stable_curve_type_2(coin_admin: signer, pool_owner: signer) {
        genesis::setup();

        create_account(&coin_admin);
        create_account(&pool_owner);

        test_coins::register_coins(&coin_admin);

        liquidity_pool::register<USDC, USDT, LP>(
            &pool_owner,
            utf8(b"LiquidSwap LP"),
            utf8(b"LP-USDC-USDT"),
            1
        );

        let pool_owner_addr = signer::address_of(&pool_owner);
        let usdc_coins = test_coins::mint<USDC>(&coin_admin, 15000000000);
        let usdt_coins = test_coins::mint<USDT>(&coin_admin, 1500000000000);

        let lp_coins =
            liquidity_pool::mint<USDC, USDT, LP>(pool_owner_addr, usdc_coins, usdt_coins);
        coin::register<LP>(&pool_owner);
        coin::deposit(pool_owner_addr, lp_coins);

        let usdc_coins_to_exchange = test_coins::mint<USDC>(&coin_admin, 152);
        let (zero, usdt_coins) =
            liquidity_pool::swap<USDC, USDT, LP>(
                pool_owner_addr,
                usdc_coins_to_exchange, 0,
                coin::zero<USDT>(), 15199
            );
        assert!(coin::value(&usdt_coins) == 15199, 0);

        let (x_res, y_res) = liquidity_pool::get_reserves_size<USDC, USDT, LP>(pool_owner_addr);
        assert!(x_res == 15000000152, 1);
        assert!(y_res == 1499999984801, 2);

        coin::destroy_zero(zero);
        test_coins::burn(&coin_admin, usdt_coins);
    }

    #[test(coin_admin = @test_coin_admin, pool_owner = @test_pool_owner)]
    fun test_swap_coins_with_stable_curve_type_3(coin_admin: signer, pool_owner: signer) {
        genesis::setup();

        create_account(&coin_admin);
        create_account(&pool_owner);

        test_coins::register_coins(&coin_admin);

        liquidity_pool::register<USDC, USDT, LP>(
            &pool_owner,
            utf8(b"LiquidSwap LP"),
            utf8(b"LP-USDC-USDT"),
            1
        );

        let pool_owner_addr = signer::address_of(&pool_owner);
        let usdc_coins = test_coins::mint<USDC>(&coin_admin, 15000000000);
        let usdt_coins = test_coins::mint<USDT>(&coin_admin, 1500000000000);

        let lp_coins =
            liquidity_pool::mint<USDC, USDT, LP>(pool_owner_addr, usdc_coins, usdt_coins);
        coin::register<LP>(&pool_owner);
        coin::deposit(pool_owner_addr, lp_coins);

        let usdc_coins_to_exchange = test_coins::mint<USDC>(&coin_admin, 6748155);
        let (zero, usdt_coins) =
            liquidity_pool::swap<USDC, USDT, LP>(
                pool_owner_addr,
                usdc_coins_to_exchange, 0,
                coin::zero<USDT>(), 672791099
            );
        assert!(coin::value(&usdt_coins) == 672791099, 0);

<<<<<<< HEAD
         let (x_res, y_res) = liquidity_pool::get_reserves_size<USDC, USDT, LP>(pool_owner_addr);
         assert!(x_res == 15006727911, 1);
         assert!(y_res == 1499327208901, 2);
=======
        let (x_res, y_res) = liquidity_pool::get_reserves_size<USDC, USDT, LP>(pool_owner_addr);
        assert!(x_res == 15006741407, 1);
        assert!(y_res == 1499327208901, 2);
>>>>>>> 73497122

        coin::destroy_zero(zero);
        test_coins::burn(&coin_admin, usdt_coins);
    }

    #[test(coin_admin = @test_coin_admin, pool_owner = @test_pool_owner)]
    fun test_swap_coins_with_stable_curve_type_1_unit(coin_admin: signer, pool_owner: signer) {
        genesis::setup();

        create_account(&coin_admin);
        create_account(&pool_owner);

        test_coins::register_coins(&coin_admin);

        liquidity_pool::register<USDC, USDT, LP>(
            &pool_owner,
            utf8(b"LiquidSwap LP"),
            utf8(b"LP-USDC-USDT"),
            1
        );

        let pool_owner_addr = signer::address_of(&pool_owner);
        let usdc_coins = test_coins::mint<USDC>(&coin_admin, 1000000);
        let usdt_coins = test_coins::mint<USDT>(&coin_admin, 100000000);

        let lp_coins =
            liquidity_pool::mint<USDC, USDT, LP>(pool_owner_addr, usdc_coins, usdt_coins);
        coin::register<LP>(&pool_owner);
        coin::deposit(pool_owner_addr, lp_coins);

        let usdc_coins_to_exchange = test_coins::mint<USDC>(&coin_admin, 10000);
        let (zero, usdt_coins) =
            liquidity_pool::swap<USDC, USDT, LP>(
                pool_owner_addr,
                usdc_coins_to_exchange, 0,
                coin::zero<USDT>(), 996999
            );
        assert!(coin::value(&usdt_coins) == 996999, 0);

        let (x_res, y_res) = liquidity_pool::get_reserves_size<USDC, USDT, LP>(pool_owner_addr);
        assert!(x_res == 1009970, 1);
        assert!(y_res == 99003001, 2);

        coin::destroy_zero(zero);
        test_coins::burn(&coin_admin, usdt_coins);
    }

    #[test(coin_admin = @test_coin_admin, pool_owner = @test_pool_owner)]
    #[expected_failure(abort_code = 105)]
    fun test_swap_coins_with_stable_curve_type_1_unit_fail(coin_admin: signer, pool_owner: signer) {
        genesis::setup();

        create_account(&coin_admin);
        create_account(&pool_owner);

        test_coins::register_coins(&coin_admin);

        liquidity_pool::register<USDC, USDT, LP>(
            &pool_owner,
            utf8(b"LiquidSwap LP"),
            utf8(b"LP-USDC-USDT"),
            1
        );

        let pool_owner_addr = signer::address_of(&pool_owner);
        let usdc_coins = test_coins::mint<USDC>(&coin_admin, 1000000);
        let usdt_coins = test_coins::mint<USDT>(&coin_admin, 100000000);

        let lp_coins =
            liquidity_pool::mint<USDC, USDT, LP>(pool_owner_addr, usdc_coins, usdt_coins);
        coin::register<LP>(&pool_owner);
        coin::deposit(pool_owner_addr, lp_coins);

        let usdc_coins_to_exchange = test_coins::mint<USDC>(&coin_admin, 10000);
        let (zero, usdt_coins) =
            liquidity_pool::swap<USDC, USDT, LP>(
                pool_owner_addr,
                usdc_coins_to_exchange, 0,
                coin::zero<USDT>(), 997000
            );
        assert!(coin::value(&usdt_coins) == 997000, 0);

        let (x_res, y_res) = liquidity_pool::get_reserves_size<USDC, USDT, LP>(pool_owner_addr);
        assert!(x_res == 1009990, 1);
        assert!(y_res == 99003000, 2);

        coin::destroy_zero(zero);
        test_coins::burn(&coin_admin, usdt_coins);
    }

    #[test(coin_admin = @test_coin_admin, pool_owner = @test_pool_owner)]
    #[expected_failure(abort_code = 105)]
    fun test_swap_coins_with_stable_curve_type_fails(coin_admin: signer, pool_owner: signer) {
        genesis::setup();

        create_account(&coin_admin);
        create_account(&pool_owner);

        test_coins::register_coins(&coin_admin);

        liquidity_pool::register<USDC, USDT, LP>(
            &pool_owner,
            utf8(b"LiquidSwap LP"),
            utf8(b"LP-USDC-USDT"),
            1
        );

        let pool_owner_addr = signer::address_of(&pool_owner);
        let usdc_coins = test_coins::mint<USDC>(&coin_admin, 1000000);
        let usdt_coins = test_coins::mint<USDT>(&coin_admin, 100000000);

        let lp_coins =
            liquidity_pool::mint<USDC, USDT, LP>(pool_owner_addr, usdc_coins, usdt_coins);
        coin::register<LP>(&pool_owner);
        coin::deposit(pool_owner_addr, lp_coins);

        let usdc_coins_to_exchange = test_coins::mint<USDC>(&coin_admin, 1);
        let (zero, usdt_coins) =
            liquidity_pool::swap<USDC, USDT, LP>(
                pool_owner_addr,
                usdc_coins_to_exchange, 0,
                coin::zero<USDT>(), 100
            );
        assert!(coin::value(&usdt_coins) == 100, 0);

        let (x_res, y_res) = liquidity_pool::get_reserves_size<USDC, USDT, LP>(pool_owner_addr);
        assert!(x_res == 1000001, 1);
        assert!(y_res == 99999901, 2);

        coin::destroy_zero(zero);
        test_coins::burn(&coin_admin, usdt_coins);
    }

    #[test(coin_admin = @test_coin_admin, pool_owner = @test_pool_owner)]
    fun test_swap_coins_with_stable_curve_type_vice_versa(coin_admin: signer, pool_owner: signer) {
        genesis::setup();

        create_account(&coin_admin);
        create_account(&pool_owner);

        test_coins::register_coins(&coin_admin);

        liquidity_pool::register<USDC, USDT, LP>(
            &pool_owner,
            utf8(b"LiquidSwap LP"),
            utf8(b"LP-USDC-USDT"),
            1
        );

        let pool_owner_addr = signer::address_of(&pool_owner);
        let usdc_coins = test_coins::mint<USDC>(&coin_admin, 1000000);
        let usdt_coins = test_coins::mint<USDT>(&coin_admin, 100000000);

        let lp_coins =
            liquidity_pool::mint<USDC, USDT, LP>(pool_owner_addr, usdc_coins, usdt_coins);
        coin::register<LP>(&pool_owner);
        coin::deposit(pool_owner_addr, lp_coins);

        let usdt_coins_to_exchange = test_coins::mint<USDT>(&coin_admin, 999901);
        let (usdc_coins, zero) =
            liquidity_pool::swap<USDC, USDT, LP>(
                pool_owner_addr,
                coin::zero<USDC>(), 9969,
                usdt_coins_to_exchange, 0
            );
        assert!(coin::value(&usdc_coins) == 9969, 0);

        let (x_res, y_res) = liquidity_pool::get_reserves_size<USDC, USDT, LP>(pool_owner_addr);
        assert!(y_res == 100996902, 1);
        assert!(x_res == 990031, 2);

        coin::destroy_zero(zero);
        test_coins::burn(&coin_admin, usdc_coins);
    }

    #[test(coin_admin = @test_coin_admin, pool_owner = @test_pool_owner)]
    fun test_swap_coins_two_coins_with_stable_curve(coin_admin: signer, pool_owner: signer) {
        genesis::setup();

        create_account(&coin_admin);
        create_account(&pool_owner);

        test_coins::register_coins(&coin_admin);

        liquidity_pool::register<USDC, USDT, LP>(
            &pool_owner,
            utf8(b"LiquidSwap LP"),
            utf8(b"LP-USDC-USDT"),
            1
        );

        let pool_owner_addr = signer::address_of(&pool_owner);
        let usdc_coins = test_coins::mint<USDC>(&coin_admin, 1000000);
        let usdt_coins = test_coins::mint<USDT>(&coin_admin, 100000000);

        let lp_coins =
            liquidity_pool::mint<USDC, USDT, LP>(pool_owner_addr, usdc_coins, usdt_coins);
        coin::register<LP>(&pool_owner);
        coin::deposit(pool_owner_addr, lp_coins);

        let usdt_coins_to_exchange = test_coins::mint<USDT>(&coin_admin, 1000000);
        let usdc_coins_to_exchange = test_coins::mint<USDC>(&coin_admin, 10000);

        let (usdc_coins, usdt_coins) =
            liquidity_pool::swap<USDC, USDT, LP>(
                pool_owner_addr,
                usdc_coins_to_exchange, 9969,
                usdt_coins_to_exchange, 997099
            );

        assert!(coin::value(&usdc_coins) == 9969, 0);
        assert!(coin::value(&usdt_coins) == 997099, 1);

        let (x_res, y_res) = liquidity_pool::get_reserves_size<USDC, USDT, LP>(pool_owner_addr);
        assert!(x_res == 1000001, 2);
        assert!(y_res == 99999901, 3);

        test_coins::burn(&coin_admin, usdc_coins);
        test_coins::burn(&coin_admin, usdt_coins);
    }

    #[test(coin_admin = @test_coin_admin, pool_owner = @test_pool_owner)]
    #[expected_failure(abort_code = 105)]
    fun test_swap_coins_two_coins_with_stable_curve_fail(coin_admin: signer, pool_owner: signer) {
        genesis::setup();

        create_account(&coin_admin);
        create_account(&pool_owner);

        test_coins::register_coins(&coin_admin);

        liquidity_pool::register<USDC, USDT, LP>(
            &pool_owner,
            utf8(b"LiquidSwap LP"),
            utf8(b"LP-USDC-USDT"),
            1
        );

        let pool_owner_addr = signer::address_of(&pool_owner);
        let usdc_coins = test_coins::mint<USDC>(&coin_admin, 1000000);
        let usdt_coins = test_coins::mint<USDT>(&coin_admin, 100000000);

        let lp_coins =
            liquidity_pool::mint<USDC, USDT, LP>(pool_owner_addr, usdc_coins, usdt_coins);
        coin::register<LP>(&pool_owner);
        coin::deposit(pool_owner_addr, lp_coins);

        let usdt_coins_to_exchange = test_coins::mint<USDT>(&coin_admin, 1000000);
        let usdc_coins_to_exchange = test_coins::mint<USDC>(&coin_admin, 10000);

        let (usdc_coins, usdt_coins) =
            liquidity_pool::swap<USDC, USDT, LP>(
                pool_owner_addr,
                usdc_coins_to_exchange, 9970,
                usdt_coins_to_exchange, 997099
            );

        assert!(coin::value(&usdc_coins) == 9970, 0);
        assert!(coin::value(&usdt_coins) == 997099, 1);

        let (x_res, y_res) = liquidity_pool::get_reserves_size<USDC, USDT, LP>(pool_owner_addr);
        assert!(x_res == 1000020, 2);
        assert!(y_res == 100001901, 3);

        test_coins::burn(&coin_admin, usdc_coins);
        test_coins::burn(&coin_admin, usdt_coins);
    }

    #[test(coin_admin = @test_coin_admin, pool_owner = @test_pool_owner)]
    fun test_swap_coins_with_stable_curve_type_vice_versa_1(coin_admin: signer, pool_owner: signer) {
        genesis::setup();

        create_account(&coin_admin);
        create_account(&pool_owner);

        test_coins::register_coins(&coin_admin);

        liquidity_pool::register<USDC, USDT, LP>(
            &pool_owner,
            utf8(b"LiquidSwap LP"),
            utf8(b"LP-USDC-USDT"),
            1
        );

        let pool_owner_addr = signer::address_of(&pool_owner);
        let usdc_coins = test_coins::mint<USDC>(&coin_admin, 15000000000);
        let usdt_coins = test_coins::mint<USDT>(&coin_admin, 1500000000000);

        let lp_coins =
            liquidity_pool::mint<USDC, USDT, LP>(pool_owner_addr, usdc_coins, usdt_coins);
        coin::register<LP>(&pool_owner);
        coin::deposit(pool_owner_addr, lp_coins);

        let usdt_coins_to_exchange = test_coins::mint<USDT>(&coin_admin, 125804314);
        let (usdc_coins, zero) =
            liquidity_pool::swap<USDC, USDT, LP>(
                pool_owner_addr,
                coin::zero<USDC>(), 1254269,
                usdt_coins_to_exchange, 0
            );
        assert!(coin::value(&usdc_coins) == 1254269, 0);

        coin::destroy_zero(zero);
        test_coins::burn(&coin_admin, usdc_coins);
    }

    #[test(coin_admin = @test_coin_admin, pool_owner = @test_pool_owner)]
    #[expected_failure(abort_code = 105)]
    fun test_swap_coins_with_stable_curve_type_vice_versa_fail(coin_admin: signer, pool_owner: signer) {
        genesis::setup();

        create_account(&coin_admin);
        create_account(&pool_owner);

        test_coins::register_coins(&coin_admin);

        liquidity_pool::register<USDC, USDT, LP>(
            &pool_owner,
            utf8(b"LiquidSwap LP"),
            utf8(b"LP-USDC-USDT"),
            1
        );

        let pool_owner_addr = signer::address_of(&pool_owner);
        let usdc_coins = test_coins::mint<USDC>(&coin_admin, 1000000);
        let usdt_coins = test_coins::mint<USDT>(&coin_admin, 100000000);

        let lp_coins =
            liquidity_pool::mint<USDC, USDT, LP>(pool_owner_addr, usdc_coins, usdt_coins);
        coin::register<LP>(&pool_owner);
        coin::deposit(pool_owner_addr, lp_coins);

        let usdt_coins_to_exchange = test_coins::mint<USDT>(&coin_admin, 1000000);
        let (usdc_coins, zero) =
            liquidity_pool::swap<USDC, USDT, LP>(
                pool_owner_addr,
                coin::zero<USDC>(), 9970,
                usdt_coins_to_exchange, 0
            );
        assert!(coin::value(&usdc_coins) == 9970, 0);

        let (x_res, y_res) = liquidity_pool::get_reserves_size<USDC, USDT, LP>(pool_owner_addr);
        assert!(y_res == 100999000, 1);
        assert!(x_res == 990030, 2);

        coin::destroy_zero(zero);
        test_coins::burn(&coin_admin, usdc_coins);
    }

    // Getters.

    #[test(coin_admin = @test_coin_admin, pool_owner = @test_pool_owner, emergency_acc = @emergency_admin)]
    #[expected_failure(abort_code = 4001)]
    fun test_get_reserves_emergency_fails(coin_admin: signer, pool_owner: signer, emergency_acc: signer) {
        genesis::setup();

        create_account(&coin_admin);
        create_account(&pool_owner);

        test_coins::register_coins(&coin_admin);

        liquidity_pool::register<BTC, USDT, LP>(
            &pool_owner,
            utf8(b"LiquidSwap LP"),
            utf8(b"LP-BTC-USDT"),
            2
        );

        emergency::pause(&emergency_acc);

        let (_, _) = liquidity_pool::get_reserves_size<BTC, USDT, LP>(signer::address_of(&pool_owner));
    }

    #[test(coin_admin = @test_coin_admin, pool_owner = @test_pool_owner, emergency_acc = @emergency_admin)]
    #[expected_failure(abort_code = 4001)]
    fun test_get_cumulative_price_emergency_fails(coin_admin: signer, pool_owner: signer, emergency_acc: signer) {
        genesis::setup();

        create_account(&coin_admin);
        create_account(&pool_owner);

        test_coins::register_coins(&coin_admin);

        liquidity_pool::register<BTC, USDT, LP>(
            &pool_owner,
            utf8(b"LiquidSwap LP"),
            utf8(b"LP-BTC-USDT"),
            2
        );

        emergency::pause(&emergency_acc);

        let (_, _, _) = liquidity_pool::get_cumulative_prices<BTC, USDT, LP>(signer::address_of(&pool_owner));
    }

    #[test(coin_admin = @test_coin_admin, pool_owner = @test_pool_owner)]
    fun test_pool_exists(coin_admin: signer, pool_owner: signer) {
        genesis::setup();

        create_account(&coin_admin);
        create_account(&pool_owner);

        test_coins::register_coins(&coin_admin);

        liquidity_pool::register<BTC, USDT, LP>(
            &pool_owner,
            utf8(b"LiquidSwap LP"),
            utf8(b"LP-BTC-USDT"),
            2
        );

        assert!(liquidity_pool::pool_exists_at<BTC, USDT, LP>(signer::address_of(&pool_owner)), 0);
        assert!(!liquidity_pool::pool_exists_at<USDT, BTC, LP>(signer::address_of(&pool_owner)), 1);
    }

    #[test(coin_admin = @test_coin_admin, pool_owner = @test_pool_owner)]
    fun test_fees_config(coin_admin: signer, pool_owner: signer) {
        genesis::setup();

        create_account(&coin_admin);
        create_account(&pool_owner);

        test_coins::register_coins(&coin_admin);

        liquidity_pool::register<BTC, USDT, LP>(
            &pool_owner,
            utf8(b"LiquidSwap LP"),
            utf8(b"LP-BTC-USDT"),
            2
        );

        let (fee_pct, fee_scale) = liquidity_pool::get_fees_config();

        assert!(fee_pct == 30, 0);
        assert!(fee_scale == 10000, 1);
    }

    // End to end.

    #[test(coin_admin = @test_coin_admin, pool_owner = @test_pool_owner)]
    fun test_end_to_end(coin_admin: signer, pool_owner: signer) {
        genesis::setup();

        create_account(&coin_admin);
        create_account(&pool_owner);

        test_coins::register_coins(&coin_admin);

        liquidity_pool::register<BTC, USDT, LP>(
            &pool_owner,
            utf8(b"LiquidSwap LP"),
            utf8(b"LP-BTC-USDT"),
            2
        );

        let pool_owner_addr = signer::address_of(&pool_owner);

        let btc_coins_initial = test_coins::mint<BTC>(&coin_admin, 10000000000);
        let usdt_coins_initial = test_coins::mint<USDT>(&coin_admin, 2800000000000);

        timestamp::fast_forward_seconds(1660545565);

        let lp_coins_initial =
            liquidity_pool::mint<BTC, USDT, LP>(pool_owner_addr, btc_coins_initial, usdt_coins_initial);

        let (x_res, y_res) = liquidity_pool::get_reserves_size<BTC, USDT, LP>(pool_owner_addr);
        assert!(x_res == 10000000000, 0);
        assert!(y_res == 2800000000000, 1);

        let (x_cum_price, y_cum_price, ts) = liquidity_pool::get_cumulative_prices<BTC, USDT, LP>(pool_owner_addr);
        assert!(x_cum_price == 0, 2);
        assert!(y_cum_price == 0, 3);
        assert!(ts == 1660545565, 4);

        let btc_coins_user = test_coins::mint<BTC>(&coin_admin, 1500000000);
        let usdt_coins_user = test_coins::mint<USDT>(&coin_admin, 420000000000);

        let lp_coins_user =
            liquidity_pool::mint<BTC, USDT, LP>(pool_owner_addr, btc_coins_user, usdt_coins_user);

        let (x_res, y_res) = liquidity_pool::get_reserves_size<BTC, USDT, LP>(pool_owner_addr);
        assert!(x_res == 11500000000, 5);
        assert!(y_res == 3220000000000, 6);

        let (x_cum_price, y_cum_price, ts) = liquidity_pool::get_cumulative_prices<BTC, USDT, LP>(pool_owner_addr);
        assert!(x_cum_price == 0, 7);
        assert!(y_cum_price == 0, 8);
        assert!(ts == 1660545565, 9);

        timestamp::fast_forward_seconds(3600);

        let btc_coins_to_exchange = test_coins::mint<BTC>(&coin_admin, 2500000000);
        let (btc_zero, usdt_coins) =
            liquidity_pool::swap<BTC, USDT, LP>(
                pool_owner_addr,
                btc_coins_to_exchange, 0,
                coin::zero<USDT>(), 573582276219
            );
        assert!(coin::value(&usdt_coins) == 573582276219, 10);

        let (x_res, y_res) = liquidity_pool::get_reserves_size<BTC, USDT, LP>(pool_owner_addr);
        assert!(x_res == 13992500000, 11);
        assert!(y_res == 2646417723781, 12);

        let (x_cum_price, y_cum_price, ts) = liquidity_pool::get_cumulative_prices<BTC, USDT, LP>(pool_owner_addr);
        assert!(x_cum_price == 18594318026299228027920000, 12);
        assert!(y_cum_price == 237172423804837092000, 13);
        assert!(ts == 1660549165, 14);

        let lp_coins_user_val = coin::value(&lp_coins_user);
        let lp_coins_to_burn_part = coin::extract(&mut lp_coins_user, lp_coins_user_val / 2);
        let (btc_earned_user, usdt_earned_user) = liquidity_pool::burn<BTC, USDT, LP>(
            pool_owner_addr,
            lp_coins_to_burn_part,
        );

        assert!(coin::value(&btc_earned_user) == 912554347, 15);
        assert!(coin::value(&usdt_earned_user) == 172592460234, 16);

        test_coins::burn(&coin_admin, btc_earned_user);
        test_coins::burn(&coin_admin, usdt_earned_user);

        let (x_res, y_res) = liquidity_pool::get_reserves_size<BTC, USDT, LP>(pool_owner_addr);
        assert!(x_res == 13079945653, 17);
        assert!(y_res == 2473825263547, 18);

        let (x_cum_price, y_cum_price, ts) = liquidity_pool::get_cumulative_prices<BTC, USDT, LP>(pool_owner_addr);
        assert!(x_cum_price == 18594318026299228027920000, 19);
        assert!(y_cum_price == 237172423804837092000, 20);
        assert!(ts == 1660549165, 21);

        timestamp::fast_forward_seconds(3600);

        let usdt_coins_to_exchange = test_coins::mint<USDT>(&coin_admin, 10000000000);
        let (btc_coins, usdt_zero) =
            liquidity_pool::swap<BTC, USDT, LP>(
                pool_owner_addr,
                coin::zero<BTC>(), 52503143,
                usdt_coins_to_exchange, 0
            );

        let (x_res, y_res) = liquidity_pool::get_reserves_size<BTC, USDT, LP>(pool_owner_addr);
        assert!(x_res == 13027442510, 22);
        assert!(y_res == 2483795263547, 23);

        let (x_cum_price, y_cum_price, ts) = liquidity_pool::get_cumulative_prices<BTC, USDT, LP>(pool_owner_addr);
        assert!(x_cum_price == 31154192648816738797310400, 24);
        assert!(y_cum_price == 588295313788862012400, 25);
        assert!(ts == 1660552765, 26);

        timestamp::fast_forward_seconds(3600);

        let (btc_earned_user, usdt_earned_user) = liquidity_pool::burn<BTC, USDT, LP>(
            pool_owner_addr,
            lp_coins_user,
        );
        assert!(coin::value(&btc_earned_user) == 908891337, 27);
        assert!(coin::value(&usdt_earned_user) == 173288041643, 28);

        let (x_res, y_res) = liquidity_pool::get_reserves_size<BTC, USDT, LP>(pool_owner_addr);
        assert!(x_res == 12118551173, 29);
        assert!(y_res == 2310507221904, 30);

        let (btc_earned_initial, usdt_earned_initial) = liquidity_pool::burn<BTC, USDT, LP>(
            pool_owner_addr,
            lp_coins_initial,
        );
        assert!(coin::value(&btc_earned_initial) == 12118551173, 31);
        assert!(coin::value(&usdt_earned_initial) == 2310507221904, 32);

        let (x_res, y_res) = liquidity_pool::get_reserves_size<BTC, USDT, LP>(pool_owner_addr);
        assert!(x_res == 0, 33);
        assert!(y_res == 0, 34);

        let (x_cum_price, y_cum_price, ts) = liquidity_pool::get_cumulative_prices<BTC, USDT, LP>(pool_owner_addr);
        assert!(x_cum_price == 43815508780720859871879600, 35);
        assert!(y_cum_price == 936605033675157798000, 36);
        assert!(ts == 1660556365, 37);

        coin::destroy_zero(btc_zero);
        coin::destroy_zero(usdt_zero);
        test_coins::burn(&coin_admin, btc_coins);
        test_coins::burn(&coin_admin, usdt_coins);
        test_coins::burn(&coin_admin, btc_earned_user);
        test_coins::burn(&coin_admin, usdt_earned_user);
        test_coins::burn(&coin_admin, btc_earned_initial);
        test_coins::burn(&coin_admin, usdt_earned_initial);
    }

    #[test(coin_admin = @test_coin_admin, pool_owner = @test_pool_owner, emergency_acc = @emergency_admin)]
    fun test_end_to_end_emergency(coin_admin: signer, pool_owner: signer, emergency_acc: signer) {
        genesis::setup();

        create_account(&coin_admin);
        create_account(&pool_owner);

        test_coins::register_coins(&coin_admin);

        liquidity_pool::register<BTC, USDT, LP>(
            &pool_owner,
            utf8(b"LiquidSwap LP"),
            utf8(b"LP-BTC-USDT"),
            2
        );

        let pool_owner_addr = signer::address_of(&pool_owner);

        let btc_coins_initial = test_coins::mint<BTC>(&coin_admin, 10000000000);
        let usdt_coins_initial = test_coins::mint<USDT>(&coin_admin, 2800000000000);

        timestamp::fast_forward_seconds(1660545565);

        let lp_coins_initial =
            liquidity_pool::mint<BTC, USDT, LP>(pool_owner_addr, btc_coins_initial, usdt_coins_initial);

        let (x_res, y_res) = liquidity_pool::get_reserves_size<BTC, USDT, LP>(pool_owner_addr);
        assert!(x_res == 10000000000, 0);
        assert!(y_res == 2800000000000, 1);

        let (x_cum_price, y_cum_price, ts) = liquidity_pool::get_cumulative_prices<BTC, USDT, LP>(pool_owner_addr);
        assert!(x_cum_price == 0, 2);
        assert!(y_cum_price == 0, 3);
        assert!(ts == 1660545565, 4);

        let btc_coins_user = test_coins::mint<BTC>(&coin_admin, 1500000000);
        let usdt_coins_user = test_coins::mint<USDT>(&coin_admin, 420000000000);

        let lp_coins_user =
            liquidity_pool::mint<BTC, USDT, LP>(pool_owner_addr, btc_coins_user, usdt_coins_user);

        let (x_res, y_res) = liquidity_pool::get_reserves_size<BTC, USDT, LP>(pool_owner_addr);
        assert!(x_res == 11500000000, 5);
        assert!(y_res == 3220000000000, 6);

        let (x_cum_price, y_cum_price, ts) = liquidity_pool::get_cumulative_prices<BTC, USDT, LP>(pool_owner_addr);
        assert!(x_cum_price == 0, 7);
        assert!(y_cum_price == 0, 8);
        assert!(ts == 1660545565, 9);

        timestamp::fast_forward_seconds(3600);

        let btc_coins_to_exchange = test_coins::mint<BTC>(&coin_admin, 2500000000);
        let (btc_zero, usdt_coins) =
            liquidity_pool::swap<BTC, USDT, LP>(
                pool_owner_addr,
                btc_coins_to_exchange, 0,
                coin::zero<USDT>(), 573582276219
            );
        assert!(coin::value(&usdt_coins) == 573582276219, 10);

        let (x_res, y_res) = liquidity_pool::get_reserves_size<BTC, USDT, LP>(pool_owner_addr);
        assert!(x_res == 13992500000, 11);
        assert!(y_res == 2646417723781, 12);

        let (x_cum_price, y_cum_price, ts) = liquidity_pool::get_cumulative_prices<BTC, USDT, LP>(pool_owner_addr);
        assert!(x_cum_price == 18594318026299228027920000, 13);
        assert!(y_cum_price == 237172423804837092000, 14);
        assert!(ts == 1660549165, 15);

        emergency::pause(&emergency_acc);
        let lp_coins_user_val = coin::value(&lp_coins_user);
        let lp_coins_to_burn_part = coin::extract(&mut lp_coins_user, lp_coins_user_val / 2);
        let (btc_earned_user, usdt_earned_user) = liquidity_pool::burn<BTC, USDT, LP>(
            pool_owner_addr,
            lp_coins_to_burn_part,
        );

        assert!(coin::value(&btc_earned_user) == 912554347, 16);
        assert!(coin::value(&usdt_earned_user) == 172592460234, 17);

        test_coins::burn(&coin_admin, btc_earned_user);
        test_coins::burn(&coin_admin, usdt_earned_user);

        emergency::resume(&emergency_acc);

        let (x_res, y_res) = liquidity_pool::get_reserves_size<BTC, USDT, LP>(pool_owner_addr);
        assert!(x_res == 13079945653, 18);
        assert!(y_res == 2473825263547, 19);

        let (x_cum_price, y_cum_price, ts) = liquidity_pool::get_cumulative_prices<BTC, USDT, LP>(pool_owner_addr);
        assert!(x_cum_price == 18594318026299228027920000, 20);
        assert!(y_cum_price == 237172423804837092000, 21);
        assert!(ts == 1660549165, 22);

        timestamp::fast_forward_seconds(3600);

        let usdt_coins_to_exchange = test_coins::mint<USDT>(&coin_admin, 10000000000);
        let (btc_coins, usdt_zero) =
            liquidity_pool::swap<BTC, USDT, LP>(
                pool_owner_addr,
                coin::zero<BTC>(), 52503143,
                usdt_coins_to_exchange, 0
            );

        let (x_res, y_res) = liquidity_pool::get_reserves_size<BTC, USDT, LP>(pool_owner_addr);
        assert!(x_res == 13027442510, 23);
        assert!(y_res == 2483795263547, 24);

        let (x_cum_price, y_cum_price, ts) = liquidity_pool::get_cumulative_prices<BTC, USDT, LP>(pool_owner_addr);
        assert!(x_cum_price == 31154192648816738797310400, 25);
        assert!(y_cum_price == 588295313788862012400, 26);
        assert!(ts == 1660552765, 27);

        timestamp::fast_forward_seconds(3600);

        emergency::pause(&emergency_acc);

        let (btc_earned_user, usdt_earned_user) = liquidity_pool::burn<BTC, USDT, LP>(
            pool_owner_addr,
            lp_coins_user,
        );
        assert!(coin::value(&btc_earned_user) == 908891337, 28);
        assert!(coin::value(&usdt_earned_user) == 173288041643, 29);

        let (btc_earned_initial, usdt_earned_initial) = liquidity_pool::burn<BTC, USDT, LP>(
            pool_owner_addr,
            lp_coins_initial,
        );
        assert!(coin::value(&btc_earned_initial) == 12118551173, 30);
        assert!(coin::value(&usdt_earned_initial) == 2310507221904, 31);

        emergency::resume(&emergency_acc);

        let (x_res, y_res) = liquidity_pool::get_reserves_size<BTC, USDT, LP>(pool_owner_addr);
        assert!(x_res == 0, 32);
        assert!(y_res == 0, 33);

        let (x_cum_price, y_cum_price, ts) = liquidity_pool::get_cumulative_prices<BTC, USDT, LP>(pool_owner_addr);
        assert!(x_cum_price == 43815508780720859871879600, 34);
        assert!(y_cum_price == 936605033675157798000, 35);
        assert!(ts == 1660556365, 36);

        coin::destroy_zero(btc_zero);
        coin::destroy_zero(usdt_zero);
        test_coins::burn(&coin_admin, btc_coins);
        test_coins::burn(&coin_admin, usdt_coins);
        test_coins::burn(&coin_admin, btc_earned_user);
        test_coins::burn(&coin_admin, usdt_earned_user);
        test_coins::burn(&coin_admin, btc_earned_initial);
        test_coins::burn(&coin_admin, usdt_earned_initial);
    }

    // Compute LP
    #[test]
    fun test_compute_lp_uncorrelated() {
        let x_res = 100;
        let y_res = 100;
        let x_res_new = 101 * 10000;
        let y_res_new = 101 * 10000;

        liquidity_pool::compute_and_verify_lp_value_for_test(
            0,
            0,
            2,
            x_res,
            y_res,
            x_res_new,
            y_res_new,
        );

        let x_res = 18446744073709551615;
        let y_res = 18446744073709551515;
        let x_res_new = 18446744073709551615 * 10000;
        let y_res_new = 18446744073709551615 * 10000;

        liquidity_pool::compute_and_verify_lp_value_for_test(
            0,
            0,
            2,
            x_res,
            y_res,
            x_res_new,
            y_res_new,
        );

        let x_res = 18446744073709551115;
        let y_res = 18446744073709551115;
        let x_res_new = 18446744073709551615 * 10000;
        let y_res_new = 18446744073709551615 * 10000;

        liquidity_pool::compute_and_verify_lp_value_for_test(
            10000,
            10000,
            2,
            x_res,
            y_res,
            x_res_new,
            y_res_new,
        );
    }

    #[test]
    #[expected_failure(abort_code = 105)]
    fun test_compute_lp_uncorrelated_fails_equal() {
        let x_res = 0;
        let y_res = 0;
        let x_res_new = 0;
        let y_res_new = 0;

        liquidity_pool::compute_and_verify_lp_value_for_test(
            0,
            0,
            2,
            x_res,
            y_res,
            x_res_new,
            y_res_new,
        );
    }

    #[test]
    #[expected_failure(abort_code = 105)]
    fun test_compute_lp_uncorrelated_fails_equal_1() {
        let x_res = 18446744073709551615;
        let y_res = 18446744073709551615;
        let x_res_new = 18446744073709551615 * 10000;
        let y_res_new = 18446744073709551615 * 10000;

        liquidity_pool::compute_and_verify_lp_value_for_test(
            0,
            0,
            2,
            x_res,
            y_res,
            x_res_new,
            y_res_new,
        );
    }

    #[test]
    #[expected_failure(abort_code = 105)]
    fun test_compute_lp_uncorrelated_fails_equal_2() {
        let x_res = 18446744073709551615;
        let y_res = 1;
        let x_res_new = 1 * 10000;
        let y_res_new = 18446744073709551615 * 10000;

        liquidity_pool::compute_and_verify_lp_value_for_test(
            0,
            0,
            2,
            x_res,
            y_res,
            x_res_new,
            y_res_new,
        );
    }

    #[test]
    #[expected_failure(abort_code = 105)]
    fun test_compute_lp_uncorrelated_fails_less() {
        let x_res = 100;
        let y_res = 99;
        let x_res_new = 100 * 10000;
        let y_res_new = 99 * 10000;

        liquidity_pool::compute_and_verify_lp_value_for_test(
            0,
            0,
            2,
            x_res,
            y_res,
            x_res_new,
            y_res_new,
        );
    }

    #[test]
    #[expected_failure(abort_code = 105)]
    fun test_compute_lp_uncorrelated_fails_less_1() {
        let x_res = 18446744073709551615;
        let y_res = 10;
        let x_res_new = 18446744073709551613 * 10000;
        let y_res_new = 10 * 10000;

        liquidity_pool::compute_and_verify_lp_value_for_test(
            0,
            0,
            2,
            x_res,
            y_res,
            x_res_new,
            y_res_new,
        );
    }

    #[test]
    fun test_compute_lp_stable() {
        let x_res = 10000;
        let y_res = 100;
        let x_res_new = 9999;
        let y_res_new = 101;

        liquidity_pool::compute_and_verify_lp_value_for_test(
            100,
            10,
            1,
            x_res,
            y_res,
            x_res_new,
            y_res_new,
        );

        let x_res = 10000;
        let y_res = 100;
        let x_res_new = 10001;
        let y_res_new = 100;

        liquidity_pool::compute_and_verify_lp_value_for_test(
            100,
            10,
            1,
            x_res,
            y_res,
            x_res_new,
            y_res_new,
        );

        let x_res = 1000000001;
        let y_res = 100;
        let x_res_new = 1000000001;
        let y_res_new = 101;

        liquidity_pool::compute_and_verify_lp_value_for_test(
            1000000000,
            10,
            1,
            x_res,
            y_res,
            x_res_new,
            y_res_new,
        );

        let x_res = 100000000000000000;
        let y_res = 100000000000000000;
        let x_res_new = 100000000000000001;
        let y_res_new = 100000000000000001;

        liquidity_pool::compute_and_verify_lp_value_for_test(
            100000000,
            100000000,
            1,
            x_res,
            y_res,
            x_res_new,
            y_res_new,
        );
    }

    #[test]
    #[expected_failure(abort_code = 105)]
    fun test_compute_lp_stable_less_fails() {
        let x_res = 10000;
        let y_res = 100;
        let x_res_new = 10001;
        let y_res_new = 99;

        liquidity_pool::compute_and_verify_lp_value_for_test(
            10000,
            100,
            1,
            x_res,
            y_res,
            x_res_new,
            y_res_new,
        );
    }

    #[test]
    #[expected_failure(abort_code = 105)]
    fun test_compute_lp_stable_less_fails_1() {
        let x_res = 10000;
        let y_res = 10;
        let x_res_new = 10001;
        let y_res_new = 9;

        liquidity_pool::compute_and_verify_lp_value_for_test(
            10000,
            10,
            1,
            x_res,
            y_res,
            x_res_new,
            y_res_new,
        );
    }

    #[test]
    #[expected_failure(abort_code = 105)]
    fun test_compute_lp_stable_equal_fails() {
        let x_res = 1000000001;
        let y_res = 100;
        let x_res_new = 1000000009;
        let y_res_new = 100;

        liquidity_pool::compute_and_verify_lp_value_for_test(
            1000000000,
            10,
            1,
            x_res,
            y_res,
            x_res_new,
            y_res_new,
        );
    }

    #[test]
    #[expected_failure(abort_code = 105)]
    fun test_compute_lp_stable_equal_fails_1() {
        let x_res = 0;
        let y_res = 0;
        let x_res_new = 0;
        let y_res_new = 0;

        liquidity_pool::compute_and_verify_lp_value_for_test(
            1000000000,
            10,
            1,
            x_res,
            y_res,
            x_res_new,
            y_res_new,
        );
    }

    // Update cumulative price itself.
    #[test(coin_admin = @test_coin_admin, pool_owner = @test_pool_owner)]
    fun test_cumulative_price(coin_admin: signer, pool_owner: signer) {
        genesis::setup();

        create_account(&coin_admin);
        create_account(&pool_owner);

        test_coins::register_coins(&coin_admin);
        test_lp::register_lp_for_fails(&pool_owner);

        let pool_owner_addr = signer::address_of(&pool_owner);

        timestamp::fast_forward_seconds(1660545565);

        let (x_cum_price, y_cum_price, ts) = liquidity_pool::update_cumulative_price_for_test<BTC, USDT, LP>(
            &pool_owner,
            1660545565 - 3600,
            18446744073709551615,
            18446744073709551615,
            8500000000000000,
            126000000000000,
            test_lp::get_mint_cap(pool_owner_addr),
            test_lp::get_burn_cap(pool_owner_addr),
        );

        assert!(ts == 1660545565, 0);
        assert!(x_cum_price == 1002851816054256914415, 1);
        assert!(y_cum_price == 4479942007502107673191215, 2);
    }

    #[test(coin_admin = @test_coin_admin, pool_owner = @test_pool_owner)]
    fun test_cumulative_price_1(coin_admin: signer, pool_owner: signer) {
        genesis::setup();

        create_account(&coin_admin);
        create_account(&pool_owner);

        test_coins::register_coins(&coin_admin);
        test_lp::register_lp_for_fails(&pool_owner);

        let pool_owner_addr = signer::address_of(&pool_owner);

        timestamp::fast_forward_seconds(1660545565);

        let (x_cum_price, y_cum_price, ts) = liquidity_pool::update_cumulative_price_for_test<BTC, USDT, LP>(
            &pool_owner,
            1660545565 - 3600,
            0,
            0,
            1123123,
            255666393,
            test_lp::get_mint_cap(pool_owner_addr),
            test_lp::get_burn_cap(pool_owner_addr),
        );

        assert!(ts == 1660545565, 0);
        assert!(x_cum_price == 15117102108771710567580000, 1);
        assert!(y_cum_price == 291726512367500775600, 2);
    }

    #[test(coin_admin = @test_coin_admin, pool_owner = @test_pool_owner)]
    fun test_cumulative_price_2(coin_admin: signer, pool_owner: signer) {
        genesis::setup();

        create_account(&coin_admin);
        create_account(&pool_owner);

        test_coins::register_coins(&coin_admin);
        test_lp::register_lp_for_fails(&pool_owner);

        let pool_owner_addr = signer::address_of(&pool_owner);

        timestamp::fast_forward_seconds(1660545565);

        let (x_cum_price, y_cum_price, ts) = liquidity_pool::update_cumulative_price_for_test<BTC, USDT, LP>(
            &pool_owner,
            0,
            10,
            10,
            583,
            984,
            test_lp::get_mint_cap(pool_owner_addr),
            test_lp::get_burn_cap(pool_owner_addr),
        );

        assert!(ts == 1660545565, 0);
        assert!(x_cum_price == 51700776184088875072100447870 + 10, 1);
        assert!(y_cum_price == 18148635398524546874446331270 + 10, 2);
    }

    #[test(coin_admin = @test_coin_admin, pool_owner = @test_pool_owner)]
    fun test_cumulative_price_3(coin_admin: signer, pool_owner: signer) {
        genesis::setup();

        create_account(&coin_admin);
        create_account(&pool_owner);

        test_coins::register_coins(&coin_admin);
        test_lp::register_lp_for_fails(&pool_owner);

        let pool_owner_addr = signer::address_of(&pool_owner);

        timestamp::fast_forward_seconds(3600);

        let (x_cum_price, y_cum_price, ts) = liquidity_pool::update_cumulative_price_for_test<BTC, USDT, LP>(
            &pool_owner,
            0,
            0,
            0,
            0,
            0,
            test_lp::get_mint_cap(pool_owner_addr),
            test_lp::get_burn_cap(pool_owner_addr),
        );

        assert!(ts == 3600, 0);
        assert!(x_cum_price == 0, 1);
        assert!(y_cum_price == 0, 2);
    }

    #[test(coin_admin = @test_coin_admin, pool_owner = @test_pool_owner)]
    fun test_cumulative_price_max_time(coin_admin: signer, pool_owner: signer) {
        genesis::setup();

        create_account(&coin_admin);
        create_account(&pool_owner);

        test_coins::register_coins(&coin_admin);
        test_lp::register_lp_for_fails(&pool_owner);

        let pool_owner_addr = signer::address_of(&pool_owner);

        timestamp::update_global_time_for_test(18446744073709551615);

        let (x_cum_price, y_cum_price, ts) = liquidity_pool::update_cumulative_price_for_test<BTC, USDT, LP>(
            &pool_owner,
            0,
            18446744073709551615,
            18446744073709551615,
            18446744073709551615,
            18446744073709551615,
            test_lp::get_mint_cap(pool_owner_addr),
            test_lp::get_burn_cap(pool_owner_addr),
        );

        assert!(ts == 18446744073709, 0);
        assert!(x_cum_price == 340282366920946734669822609541650, 1);
        assert!(y_cum_price == 340282366920946734669822609541650, 2);
    }

    #[test(coin_admin = @test_coin_admin, pool_owner = @test_pool_owner)]
    fun test_cumulative_price_overflow(coin_admin: signer, pool_owner: signer) {
        genesis::setup();

        create_account(&coin_admin);
        create_account(&pool_owner);

        test_coins::register_coins(&coin_admin);
        test_lp::register_lp_for_fails(&pool_owner);

        let pool_owner_addr = signer::address_of(&pool_owner);

        timestamp::fast_forward_seconds(1);

        let (x_cum_price, y_cum_price, ts) = liquidity_pool::update_cumulative_price_for_test<BTC, USDT, LP>(
            &pool_owner,
            0,
            340282366920938463463374607431768211455,
            340282366920938463463374607431768211455,
            18446744073709551615,
            18446744073709551615,
            test_lp::get_mint_cap(pool_owner_addr),
            test_lp::get_burn_cap(pool_owner_addr),
        );

        assert!(ts == 1, 0);
        assert!(x_cum_price == 18446744073709551614, 1);
        assert!(y_cum_price == 18446744073709551614, 2);
    }

    #[test(coin_admin = @test_coin_admin, pool_owner = @test_pool_owner)]
    fun test_cumulative_price_overflow_1(coin_admin: signer, pool_owner: signer) {
        genesis::setup();

        create_account(&coin_admin);
        create_account(&pool_owner);

        test_coins::register_coins(&coin_admin);
        test_lp::register_lp_for_fails(&pool_owner);

        let pool_owner_addr = signer::address_of(&pool_owner);

        timestamp::update_global_time_for_test(18446744073709551615);

        let (x_cum_price, y_cum_price, ts) = liquidity_pool::update_cumulative_price_for_test<BTC, USDT, LP>(
            &pool_owner,
            0,
            340282366920938463463374607431768211455,
            340282366920938463463374607431768211455,
            18446744073709551615,
            18446744073709551615,
            test_lp::get_mint_cap(pool_owner_addr),
            test_lp::get_burn_cap(pool_owner_addr),
        );

        assert!(ts == 18446744073709, 0);
        assert!(x_cum_price == 340282366920928287925748899990034, 1);
        assert!(y_cum_price == 340282366920928287925748899990034, 2);
    }
}<|MERGE_RESOLUTION|>--- conflicted
+++ resolved
@@ -945,15 +945,9 @@
         assert!(y_res == 2772360572037, 7);
 
         let (x_cum_price, y_cum_price, ts) = liquidity_pool::get_cumulative_prices<BTC, USDT, LP>(pool_owner_addr);
-<<<<<<< HEAD
         assert!(x_cum_price == 18332321165371201817636400, 8);
         assert!(y_cum_price == 243242841664570192200, 9);
-        assert!(ts == 1660545565+20+3600, 10);
-=======
-        assert!(x_cum_price == 18331960191116039718441600, 8);
-        assert!(y_cum_price == 243247632405227595000, 9);
         assert!(ts == 1660545565 + 20 + 3600, 10);
->>>>>>> 73497122
 
         coin::destroy_zero(btc_zero);
         coin::destroy_zero(usdt_zero);
@@ -1331,11 +1325,7 @@
         assert!(coin::value(&usdt_coins) == 672790928423, 0);
 
         let (x_res, y_res) = liquidity_pool::get_reserves_size<USDC, USDT, LP>(pool_owner_addr);
-<<<<<<< HEAD
         assert!(x_res == 22056783473, 1);
-=======
-        assert!(x_res == 22070939508, 1);
->>>>>>> 73497122
         assert!(y_res == 827209071577, 2);
 
         coin::destroy_zero(zero);
@@ -1418,15 +1408,9 @@
             );
         assert!(coin::value(&usdt_coins) == 672791099, 0);
 
-<<<<<<< HEAD
-         let (x_res, y_res) = liquidity_pool::get_reserves_size<USDC, USDT, LP>(pool_owner_addr);
-         assert!(x_res == 15006727911, 1);
-         assert!(y_res == 1499327208901, 2);
-=======
         let (x_res, y_res) = liquidity_pool::get_reserves_size<USDC, USDT, LP>(pool_owner_addr);
-        assert!(x_res == 15006741407, 1);
+        assert!(x_res == 15006727911, 1);
         assert!(y_res == 1499327208901, 2);
->>>>>>> 73497122
 
         coin::destroy_zero(zero);
         test_coins::burn(&coin_admin, usdt_coins);
