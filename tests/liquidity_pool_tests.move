#[test_only]
module liquidswap::liquidity_pool_tests {
    use std::string::utf8;
    use std::signer;
    use std::option;

    use aptos_framework::coin;
    use aptos_framework::coins;
    use aptos_framework::genesis;
    use aptos_framework::timestamp;

    use liquidswap::liquidity_pool;
    use liquidswap::coin_helper::supply;

    use test_coin_admin::test_coins::{Self, USDT, BTC, USDC};
    use test_pool_owner::test_lp::{Self, LP, register_lp_for_fails};
    use test_helpers::test_account::create_account;
    use liquidswap::emergency;

    // Register pool tests.

    #[test(coin_admin = @test_coin_admin, pool_owner = @test_pool_owner)]
    fun test_create_empty_pool(coin_admin: signer, pool_owner: signer) {
        genesis::setup();

        create_account(&coin_admin);
        create_account(&pool_owner);

        test_coins::register_coins(&coin_admin);
        let pool_owner_addr = signer::address_of(&pool_owner);

        let pool_curve_type = 2;
        let pool_lp_name = utf8(b"LiquidSwap LP");
        let pool_lp_symbol = utf8(b"LP-BTC-USDT");

        liquidity_pool::register<BTC, USDT, LP>(
            &pool_owner,
            pool_lp_name,
            pool_lp_symbol,
            pool_curve_type,
        );

        let (x_res_val, y_res_val) =
            liquidity_pool::get_reserves_size<BTC, USDT, LP>(pool_owner_addr);
        assert!(x_res_val == 0, 0);
        assert!(y_res_val == 0, 1);

        let (x_price, y_price, _) =
            liquidity_pool::get_cumulative_prices<BTC, USDT, LP>(pool_owner_addr);
        assert!(x_price == 0, 2);
        assert!(y_price == 0, 3);

        // Check created LP.

        let curve_type = liquidity_pool::get_curve_type<BTC, USDT, LP>(pool_owner_addr);
        assert!(coin::is_coin_initialized<LP>(), 4);
        assert!(curve_type == pool_curve_type, 5);
        let lp_name = coin::name<LP>();
        assert!(lp_name == pool_lp_name, 6);
        let lp_symbol = coin::symbol<LP>();
        assert!(lp_symbol == pool_lp_symbol, 7);
        let lp_supply = coin::supply<LP>();
        assert!(option::is_some(&lp_supply), 8);
        assert!(*option::borrow(&lp_supply) == 0, 9);

        // Get cummulative prices.

        let (x_cum_price, y_cum_price, ts) = liquidity_pool::get_cumulative_prices<BTC, USDT, LP>(pool_owner_addr);
        assert!(x_cum_price == 0, 10);
        assert!(y_cum_price == 0, 11);
        assert!(ts == 0, 12);

        // Check if it's locked.
        assert!(!liquidity_pool::is_pool_locked<BTC, USDT, LP>(pool_owner_addr), 13);
    }

    #[test(coin_admin = @test_coin_admin, pool_owner = @test_pool_owner, emergency_acc = @emergency_admin)]
    #[expected_failure(abort_code=4001)]
    fun test_create_pool_emergency_fails(coin_admin: signer, pool_owner: signer, emergency_acc: signer) {
        genesis::setup();

        create_account(&coin_admin);
        create_account(&pool_owner);

        test_coins::register_coins(&coin_admin);

        let pool_curve_type = 2;
        let pool_lp_name = utf8(b"LiquidSwap LP");
        let pool_lp_symbol = utf8(b"LP-BTC-USDT");

        emergency::pause(&emergency_acc);
        liquidity_pool::register<BTC, USDT, LP>(
            &pool_owner,
            pool_lp_name,
            pool_lp_symbol,
            pool_curve_type,
        );
    }

    #[test(coin_admin = @test_coin_admin, pool_owner = @test_pool_owner)]
    fun test_create_empty_pool_stable(coin_admin: signer, pool_owner: signer) {
        genesis::setup();

        create_account(&coin_admin);
        create_account(&pool_owner);

        test_coins::register_coins(&coin_admin);
        let pool_owner_addr = signer::address_of(&pool_owner);

        let pool_curve_type = 1;
        let pool_lp_name = utf8(b"LiquidSwap LP");
        let pool_lp_symbol = utf8(b"LP-BTC-USDT");

        liquidity_pool::register<BTC, USDT, LP>(
            &pool_owner,
            pool_lp_name,
            pool_lp_symbol,
            pool_curve_type,
        );

        let (x_res_val, y_res_val) =
            liquidity_pool::get_reserves_size<BTC, USDT, LP>(pool_owner_addr);
        assert!(x_res_val == 0, 0);
        assert!(y_res_val == 0, 1);

        // Check scales.
        let (x_scale, y_scale) = liquidity_pool::get_decimals_scales<BTC, USDT, LP>(pool_owner_addr);
        assert!(x_scale == 100000000, 2);
        assert!(y_scale == 1000000, 3);

        // Check created LP.

        let curve_type = liquidity_pool::get_curve_type<BTC, USDT, LP>(pool_owner_addr);
        assert!(coin::is_coin_initialized<LP>(), 4);
        assert!(curve_type == pool_curve_type, 5);
        let lp_name = coin::name<LP>();
        assert!(lp_name == pool_lp_name, 6);
        let lp_symbol = coin::symbol<LP>();
        assert!(lp_symbol == pool_lp_symbol, 7);
        let lp_supply = coin::supply<LP>();
        assert!(option::is_some(&lp_supply), 8);

        // Get cummulative prices.

        let (x_cumm_price, y_cumm_price, ts) = liquidity_pool::get_cumulative_prices<BTC, USDT, LP>(pool_owner_addr);
        assert!(x_cumm_price == 0, 9);
        assert!(y_cumm_price == 0, 10);
        assert!(ts == 0, 11);

        // Check if it's locked.
        assert!(!liquidity_pool::is_pool_locked<BTC, USDT, LP>(pool_owner_addr), 12);
    }

    #[test(coin_admin = @test_coin_admin, pool_owner = @test_pool_owner)]
    #[expected_failure(abort_code = 100)]
    fun test_fail_if_coin_generics_provided_in_the_wrong_order(coin_admin: signer, pool_owner: signer) {
        genesis::setup();

        create_account(&coin_admin);
        create_account(&pool_owner);

        test_coins::register_coins(&coin_admin);
        let pool_owner_addr = signer::address_of(&pool_owner);
        liquidity_pool::register<BTC, USDT, LP>(
            &pool_owner,
            utf8(b"LiquidSwap LP"),
            utf8(b"LP-BTC-USDT"),
            2
        );

        // here generics are provided as USDT-BTC, but pool is BTC-USDT. `reverse` parameter is irrelevant
        let (_x_price, _y_price, _) =
            liquidity_pool::get_cumulative_prices<USDT, BTC, LP>(pool_owner_addr);
    }

    #[test(coin_admin = @test_coin_admin, pool_owner = @test_pool_owner)]
    #[expected_failure(abort_code = 3001)]
    fun test_fail_if_x_is_not_coin(coin_admin: signer, pool_owner: signer) {
        genesis::setup();

        create_account(&coin_admin);
        create_account(&pool_owner);

        test_coins::register_coin<USDT>(&coin_admin, b"USDT", b"USDT", 6);

        liquidity_pool::register<BTC, USDT, LP>(
            &pool_owner,
            utf8(b"LiquidSwap LP"),
            utf8(b"LP-BTC-USDT"),
            2
        );
    }

    #[test(coin_admin = @test_coin_admin, pool_owner = @test_pool_owner)]
    #[expected_failure(abort_code = 3001)]
    fun test_fail_if_y_is_not_coin(coin_admin: signer, pool_owner: signer) {
        genesis::setup();

        create_account(&coin_admin);
        create_account(&pool_owner);

        test_coins::register_coin<BTC>(&coin_admin, b"BTC", b"BTC", 8);

        liquidity_pool::register<BTC, USDT, LP>(
            &pool_owner,
            utf8(b"LiquidSwap LP"),
            utf8(b"LP-BTC-USDT"),
            2
        );
    }

    #[test(coin_admin = @test_coin_admin, pool_owner = @test_pool_owner)]
    #[expected_failure(abort_code = 524290)]
    fun test_fail_register_if_lp_is_coin_already(coin_admin: signer, pool_owner: signer) {
        genesis::setup();

        create_account(&coin_admin);
        create_account(&pool_owner);

        test_coins::register_coins(&coin_admin);
        test_lp::register_lp_for_fails(&pool_owner);

        liquidity_pool::register<BTC, USDT, LP>(
            &pool_owner,
            utf8(b"LiquidSwap LP"),
            utf8(b"LP-BTC-USDT"),
            2
        );
    }

    #[test(coin_admin = @test_coin_admin, pool_owner = @test_pool_owner)]
    #[expected_failure(abort_code = 101)]
    fun test_fail_if_pool_already_exists(coin_admin: signer, pool_owner: signer) {
        genesis::setup();

        create_account(&coin_admin);
        create_account(&pool_owner);

        test_coins::register_coins(&coin_admin);

        liquidity_pool::register<BTC, USDT, LP>(
            &pool_owner,
            utf8(b"LiquidSwap LP"),
            utf8(b"LP-BTC-USDT"),
            2
        );

        liquidity_pool::register<BTC, USDT, LP>(
            &pool_owner,
            utf8(b"LiquidSwap LP"),
            utf8(b"LP-BTC-USDT"),
            2
        );
    }

    #[test(coin_admin = @test_coin_admin, pool_owner = @test_pool_owner)]
    #[expected_failure(abort_code = 110)]
    fun test_fail_if_wrong_curve(coin_admin: signer, pool_owner: signer) {
        genesis::setup();

        create_account(&coin_admin);
        create_account(&pool_owner);

        test_coins::register_coins(&coin_admin);

        liquidity_pool::register<BTC, USDT, LP>(
            &pool_owner,
            utf8(b"LiquidSwap LP"),
            utf8(b"LP-BTC-USDT"),
            0
        );
    }

    #[test(coin_admin = @test_coin_admin, pool_owner = @test_pool_owner)]
    #[expected_failure(abort_code = 110)]
    fun test_fail_if_wrong_curve_1(coin_admin: signer, pool_owner: signer) {
        genesis::setup();

        create_account(&coin_admin);
        create_account(&pool_owner);

        test_coins::register_coins(&coin_admin);

        liquidity_pool::register<BTC, USDT, LP>(
            &pool_owner,
            utf8(b"LiquidSwap LP"),
            utf8(b"LP-BTC-USDT"),
            3
        );
    }

    // Add liquidity tests.
    #[test(coin_admin = @test_coin_admin, pool_owner = @test_pool_owner)]
    fun test_add_liquidity_to_empty_pool(coin_admin: signer, pool_owner: signer) {
        genesis::setup();

        create_account(&coin_admin);
        create_account(&pool_owner);

        test_coins::register_coins(&coin_admin);

        liquidity_pool::register<BTC, USDT, LP>(
            &pool_owner,
            utf8(b"LiquidSwap LP"),
            utf8(b"LP-BTC-USDT"),
            2
        );

        let pool_owner_addr = signer::address_of(&pool_owner);

        let btc_liq_val = 100000000;
        let usdt_liq_val = 28000000000;
        let btc_liq = test_coins::mint<BTC>(&coin_admin, btc_liq_val);
        let usdt_liq = test_coins::mint<USDT>(&coin_admin, usdt_liq_val);

        timestamp::fast_forward_seconds(1660338836);

        let lp_coins =
            liquidity_pool::mint<BTC, USDT, LP>(pool_owner_addr, btc_liq, usdt_liq);

        let expected_liquidity = 1673320053 - 1000;
        assert!(coin::value(&lp_coins) == expected_liquidity, 0);
        assert!(supply<LP>() == (expected_liquidity as u128), 1);

        let (x_res, y_res) = liquidity_pool::get_reserves_size<BTC, USDT, LP>(pool_owner_addr);
        assert!(x_res == btc_liq_val, 2);
        assert!(y_res == usdt_liq_val, 3);

        let (x_price, y_price, ts) = liquidity_pool::get_cumulative_prices<BTC, USDT, LP>(pool_owner_addr);
        assert!(x_price == 0, 4);
        assert!(y_price == 0, 5);
        assert!(ts == 1660338836, 6);

        coins::register_internal<LP>(&pool_owner);
        coin::deposit(pool_owner_addr, lp_coins)
    }

    #[test(coin_admin = @test_coin_admin, pool_owner = @test_pool_owner)]
    #[expected_failure(abort_code=102)]
    fun test_add_liquidity_less_than_minimal(coin_admin: signer, pool_owner: signer) {
        genesis::setup();

        create_account(&coin_admin);
        create_account(&pool_owner);

        test_coins::register_coins(&coin_admin);

        liquidity_pool::register<BTC, USDT, LP>(
            &pool_owner,
            utf8(b"LiquidSwap LP"),
            utf8(b"LP-BTC-USDT"),
            2
        );

        let pool_owner_addr = signer::address_of(&pool_owner);

        let btc_liq_val = 1000;
        let usdt_liq_val = 1000;
        let btc_liq = test_coins::mint<BTC>(&coin_admin, btc_liq_val);
        let usdt_liq = test_coins::mint<USDT>(&coin_admin, usdt_liq_val);

        let lp_coins =
            liquidity_pool::mint<BTC, USDT, LP>(pool_owner_addr, btc_liq, usdt_liq);

        coins::register_internal<LP>(&pool_owner);
        coin::deposit(pool_owner_addr, lp_coins)
    }

    #[test(coin_admin = @test_coin_admin, pool_owner = @test_pool_owner)]
    #[expected_failure(abort_code=102)]
    fun test_add_liquidity_zero_initially(coin_admin: signer, pool_owner: signer) {
        genesis::setup();

        create_account(&coin_admin);
        create_account(&pool_owner);

        test_coins::register_coins(&coin_admin);

        liquidity_pool::register<BTC, USDT, LP>(
            &pool_owner,
            utf8(b"LiquidSwap LP"),
            utf8(b"LP-BTC-USDT"),
            2
        );

        let pool_owner_addr = signer::address_of(&pool_owner);

        let btc_liq_val = 0;
        let usdt_liq_val = 0;
        let btc_liq = test_coins::mint<BTC>(&coin_admin, btc_liq_val);
        let usdt_liq = test_coins::mint<USDT>(&coin_admin, usdt_liq_val);

        let lp_coins =
            liquidity_pool::mint<BTC, USDT, LP>(pool_owner_addr, btc_liq, usdt_liq);

        coins::register_internal<LP>(&pool_owner);
        coin::deposit(pool_owner_addr, lp_coins)
    }

    #[test(coin_admin = @test_coin_admin, pool_owner = @test_pool_owner)]
    fun test_add_liquidity_minimal(coin_admin: signer, pool_owner: signer) {
        genesis::setup();

        create_account(&coin_admin);
        create_account(&pool_owner);

        test_coins::register_coins(&coin_admin);

        liquidity_pool::register<BTC, USDT, LP>(
            &pool_owner,
            utf8(b"LiquidSwap LP"),
            utf8(b"LP-BTC-USDT"),
            2
        );

        let pool_owner_addr = signer::address_of(&pool_owner);

        let btc_liq_val = 1001;
        let usdt_liq_val = 1001;
        let btc_liq = test_coins::mint<BTC>(&coin_admin, btc_liq_val);
        let usdt_liq = test_coins::mint<USDT>(&coin_admin, usdt_liq_val);

        let lp_coins =
            liquidity_pool::mint<BTC, USDT, LP>(pool_owner_addr, btc_liq, usdt_liq);

        let expected_liquidity = 1001 - 1000;
        assert!(coin::value(&lp_coins) == expected_liquidity, 0);
        assert!(supply<LP>() == (expected_liquidity as u128), 1);

        let (x_res, y_res) = liquidity_pool::get_reserves_size<BTC, USDT, LP>(pool_owner_addr);
        assert!(x_res == btc_liq_val, 2);
        assert!(y_res == usdt_liq_val, 3);

        coins::register_internal<LP>(&pool_owner);
        coin::deposit(pool_owner_addr, lp_coins)
    }

    #[test(coin_admin = @test_coin_admin, pool_owner = @test_pool_owner, emergency_acc = @emergency_admin)]
    #[expected_failure(abort_code=4001)]
    fun test_add_liquidity_emergency_stop_fails(coin_admin: signer, pool_owner: signer, emergency_acc: signer) {
        genesis::setup();

        create_account(&coin_admin);
        create_account(&pool_owner);

        test_coins::register_coins(&coin_admin);

        liquidity_pool::register<BTC, USDT, LP>(
            &pool_owner,
            utf8(b"LiquidSwap LP"),
            utf8(b"LP-BTC-USDT"),
            2
        );

        let pool_owner_addr = signer::address_of(&pool_owner);

        let btc_liq_val = 1001;
        let usdt_liq_val = 1001;
        let btc_liq = test_coins::mint<BTC>(&coin_admin, btc_liq_val);
        let usdt_liq = test_coins::mint<USDT>(&coin_admin, usdt_liq_val);

        emergency::pause(&emergency_acc);

        let lp_coins =
            liquidity_pool::mint<BTC, USDT, LP>(pool_owner_addr, btc_liq, usdt_liq);

        coins::register_internal<LP>(&pool_owner);
        coin::deposit(pool_owner_addr, lp_coins)
    }

    #[test(coin_admin = @test_coin_admin, pool_owner = @test_pool_owner)]
    fun test_add_liquidity_after_initial_liquidity_added(coin_admin: signer, pool_owner: signer) {
        genesis::setup();

        create_account(&coin_admin);
        create_account(&pool_owner);

        test_coins::register_coins(&coin_admin);

        liquidity_pool::register<BTC, USDT, LP>(
            &pool_owner,
            utf8(b"LiquidSwap LP"),
            utf8(b"LP-BTC-USDT"),
            2
        );

        let pool_owner_addr = signer::address_of(&pool_owner);

        let btc_liq_val = 100000000;
        let usdt_liq_val = 28000000000;
        let btc_liq = test_coins::mint<BTC>(&coin_admin, btc_liq_val);
        let usdt_liq = test_coins::mint<USDT>(&coin_admin, usdt_liq_val);

        let initial_ts = 1660338836;
        timestamp::fast_forward_seconds(initial_ts);

        let lp_coins =
            liquidity_pool::mint<BTC, USDT, LP>(pool_owner_addr, btc_liq, usdt_liq);

        let expected_liquidity = 1673320053 - 1000;
        assert!(coin::value(&lp_coins) == expected_liquidity, 0);
        assert!(supply<LP>() == (expected_liquidity as u128), 1);

        let (x_res, y_res) = liquidity_pool::get_reserves_size<BTC, USDT, LP>(pool_owner_addr);
        assert!(x_res == btc_liq_val, 2);
        assert!(y_res == usdt_liq_val, 3);

        let (x_price, y_price, ts) = liquidity_pool::get_cumulative_prices<BTC, USDT, LP>(pool_owner_addr);
        assert!(x_price == 0, 4);
        assert!(y_price == 0, 5);
        assert!(ts == initial_ts, 6);

        coins::register_internal<LP>(&pool_owner);
        coin::deposit(pool_owner_addr, lp_coins);

        timestamp::fast_forward_seconds(360);

        let expected_liquidity_2 = 3346638106;
        let btc_liq = test_coins::mint<BTC>(&coin_admin, btc_liq_val * 2);
        let usdt_liq = test_coins::mint<USDT>(&coin_admin, usdt_liq_val * 2);

        let lp_coins =
            liquidity_pool::mint<BTC, USDT, LP>(pool_owner_addr, btc_liq, usdt_liq);

        assert!(coin::value(&lp_coins) == expected_liquidity_2, 7);
        assert!(supply<LP>() == ((expected_liquidity_2+expected_liquidity) as u128), 8);

        let (x_res, y_res) = liquidity_pool::get_reserves_size<BTC, USDT, LP>(pool_owner_addr);
        assert!(x_res == btc_liq_val * 3, 9);
        assert!(y_res == usdt_liq_val * 3, 10);

        let (x_price, y_price, ts) = liquidity_pool::get_cumulative_prices<BTC, USDT, LP>(pool_owner_addr);
        assert!(x_price == 1859431802629922802792000, 11);
        assert!(y_price == 23717242380483709200, 12);
        assert!(ts == initial_ts + 360, 13);

        coin::deposit(pool_owner_addr, lp_coins);
    }

    #[test(coin_admin = @test_coin_admin, pool_owner = @test_pool_owner)]
    #[expected_failure(abort_code = 103)]
    fun test_add_liquidity_zero(coin_admin: signer, pool_owner: signer) {
        genesis::setup();

        create_account(&coin_admin);
        create_account(&pool_owner);

        test_coins::register_coins(&coin_admin);

        liquidity_pool::register<BTC, USDT, LP>(
            &pool_owner,
            utf8(b"LiquidSwap LP"),
            utf8(b"LP-BTC-USDT"),
            2
        );

        let btc_coins = test_coins::mint<BTC>(&coin_admin, 100100);
        let usdt_coins = test_coins::mint<USDT>(&coin_admin, 100100);

        let pool_owner_addr = signer::address_of(&pool_owner);
        let lp_coins =
            liquidity_pool::mint<BTC, USDT, LP>(pool_owner_addr, btc_coins, usdt_coins);
        assert!(coin::value(&lp_coins) == 99100, 0);

        let (x_res, y_res) = liquidity_pool::get_reserves_size<BTC, USDT, LP>(pool_owner_addr);
        assert!(x_res == 100100, 1);
        assert!(y_res == 100100, 2);

        let lp_coins_zero = liquidity_pool::mint<BTC, USDT, LP>(pool_owner_addr, coin::zero(), coin::zero());

        coins::register_internal<LP>(&coin_admin);
        coin::deposit(signer::address_of(&coin_admin), lp_coins);
        coin::deposit(signer::address_of(&coin_admin), lp_coins_zero);
    }

    // Test burn liquidity.
    #[test(coin_admin = @test_coin_admin, pool_owner = @test_pool_owner)]
    fun test_burn_liquidity(coin_admin: signer, pool_owner: signer) {
        genesis::setup();

        create_account(&coin_admin);
        create_account(&pool_owner);

        test_coins::register_coins(&coin_admin);

        liquidity_pool::register<BTC, USDT, LP>(
            &pool_owner,
            utf8(b"LiquidSwap LP"),
            utf8(b"LP-BTC-USDT"),
            2
        );

        let btc_coins = test_coins::mint<BTC>(&coin_admin, 2000000000000);
        let usdt_coins = test_coins::mint<USDT>(&coin_admin, 560000000000000);

        let pool_owner_addr = signer::address_of(&pool_owner);
        let lp_coins =
            liquidity_pool::mint<BTC, USDT, LP>(pool_owner_addr, btc_coins, usdt_coins);
        assert!(coin::value(&lp_coins) == 33466401060363, 0);

        let (x_res, y_res) = liquidity_pool::get_reserves_size<BTC, USDT, LP>(pool_owner_addr);
        assert!(x_res == 2000000000000, 1);
        assert!(y_res == 560000000000000, 2);

        let (btc_return, usdt_return) =
            liquidity_pool::burn<BTC, USDT, LP>(pool_owner_addr, lp_coins);

        assert!(coin::value(&btc_return) == 2000000000000, 3);
        assert!(coin::value(&usdt_return) == 560000000000000, 4);

        let (x_res, y_res) = liquidity_pool::get_reserves_size<BTC, USDT, LP>(pool_owner_addr);
        assert!(x_res == 0, 5);
        assert!(y_res == 0, 6);

        test_coins::burn(&coin_admin, btc_return);
        test_coins::burn(&coin_admin, usdt_return);
    }

    #[test(coin_admin = @test_coin_admin, pool_owner = @test_pool_owner)]
    fun test_burn_liquidity_after_initial(coin_admin: signer, pool_owner: signer) {
        genesis::setup();

        create_account(&coin_admin);
        create_account(&pool_owner);

        test_coins::register_coins(&coin_admin);

        liquidity_pool::register<BTC, USDT, LP>(
            &pool_owner,
            utf8(b"LiquidSwap LP"),
            utf8(b"LP-BTC-USDT"),
            2
        );

        // Initial liquidity

        timestamp::fast_forward_seconds(1660517742);

        let btc_coins = test_coins::mint<BTC>(&coin_admin, 2000000000000);
        let usdt_coins = test_coins::mint<USDT>(&coin_admin, 560000000000000);

        let pool_owner_addr = signer::address_of(&pool_owner);
        let lp_coins_initial =
            liquidity_pool::mint<BTC, USDT, LP>(pool_owner_addr, btc_coins, usdt_coins);

        // Additional liquidity

        timestamp::fast_forward_seconds(7200);

        let btc_coins = test_coins::mint<BTC>(&coin_admin, 50000000);
        let usdt_coins = test_coins::mint<USDT>(&coin_admin, 14000000000);

        let lp_coins_user =
            liquidity_pool::mint<BTC, USDT, LP>(pool_owner_addr, btc_coins, usdt_coins);

        let (btc_return, usdt_return) =
            liquidity_pool::burn<BTC, USDT, LP>(pool_owner_addr, lp_coins_initial);

        assert!(coin::value(&btc_return) == 2000000000000, 0);
        assert!(coin::value(&usdt_return) == 560000000000008, 1);

        test_coins::burn(&coin_admin, btc_return);
        test_coins::burn(&coin_admin, usdt_return);

        let (btc_return, usdt_return) =
            liquidity_pool::burn<BTC, USDT, LP>(pool_owner_addr, lp_coins_user);

        assert!(coin::value(&btc_return) == 50000000, 2);
        assert!(coin::value(&usdt_return) == 13999999992, 3);

        test_coins::burn(&coin_admin, btc_return);
        test_coins::burn(&coin_admin, usdt_return);

        let (x_res, y_res) = liquidity_pool::get_reserves_size<BTC, USDT, LP>(pool_owner_addr);
        assert!(x_res == 0, 4);
        assert!(y_res == 0, 5);

        let (x_cum_price, y_cum_price, ts) = liquidity_pool::get_cumulative_prices<BTC, USDT, LP>(pool_owner_addr);
        assert!(x_cum_price == 37188636052598456055840000, 6);
        assert!(y_cum_price == 474344847609674184000, 7);
        assert!(ts == 1660517742 + 7200, 8);
    }

    #[test(coin_admin = @test_coin_admin, pool_owner = @test_pool_owner)]
    fun test_overflow_and_emergency_exit(coin_admin: signer, pool_owner: signer) {
        genesis::setup();

        create_account(&coin_admin);
        create_account(&pool_owner);

        test_coins::register_coins(&coin_admin);

        liquidity_pool::register<BTC, USDT, LP>(
            &pool_owner,
            utf8(b"LiquidSwap LP"),
            utf8(b"LP-BTC-USDT"),
            2
        );

        let btc_coins = test_coins::mint<BTC>(&coin_admin, 18446744073709551615);
        let usdt_coins = test_coins::mint<USDT>(&coin_admin, 18446744073709551615);

        // Now we can't swap or add liquidity, if cumulative price is still has space, it wouldn never overflow,
        // we are able to exit.

        let pool_owner_addr = signer::address_of(&pool_owner);
        let lp_coins =
            liquidity_pool::mint<BTC, USDT, LP>(pool_owner_addr, btc_coins, usdt_coins);

        let (btc_return, usdt_return) =
            liquidity_pool::burn<BTC, USDT, LP>(pool_owner_addr, lp_coins);

        assert!(coin::value(&btc_return) == 18446744073709551615, 0);
        assert!(coin::value(&usdt_return) == 18446744073709551615, 1);

        let (x_res, y_res) = liquidity_pool::get_reserves_size<BTC, USDT, LP>(pool_owner_addr);
        assert!(x_res == 0, 2);
        assert!(y_res == 0, 3);

        test_coins::burn(&coin_admin, btc_return);
        test_coins::burn(&coin_admin, usdt_return);
    }

    #[test(coin_admin = @test_coin_admin, pool_owner = @test_pool_owner, emergency_acc = @emergency_admin)]
    fun test_emergency_exit(coin_admin: signer, pool_owner: signer, emergency_acc: signer) {
        genesis::setup();

        create_account(&coin_admin);
        create_account(&pool_owner);

        test_coins::register_coins(&coin_admin);

        liquidity_pool::register<BTC, USDT, LP>(
            &pool_owner,
            utf8(b"LiquidSwap LP"),
            utf8(b"LP-BTC-USDT"),
            2
        );

        let btc_coins = test_coins::mint<BTC>(&coin_admin, 18446744073709551615);
        let usdt_coins = test_coins::mint<USDT>(&coin_admin, 18446744073709551615);

        // Now we can't swap or add liquidity, if cumulative price is still has space, it wouldn never overflow,
        // we are able to exit.

        let pool_owner_addr = signer::address_of(&pool_owner);
        let lp_coins =
            liquidity_pool::mint<BTC, USDT, LP>(pool_owner_addr, btc_coins, usdt_coins);

        emergency::pause(&emergency_acc);
        assert!(emergency::is_emergency() == true, 0);

        let (btc_return, usdt_return) =
            liquidity_pool::burn<BTC, USDT, LP>(pool_owner_addr, lp_coins);

        assert!(coin::value(&btc_return) == 18446744073709551615, 1);
        assert!(coin::value(&usdt_return) == 18446744073709551615, 2);

        test_coins::burn(&coin_admin, btc_return);
        test_coins::burn(&coin_admin, usdt_return);
    }

    // Test swap.
    #[test(coin_admin = @test_coin_admin, pool_owner = @test_pool_owner)]
    fun test_swap_coins(coin_admin: signer, pool_owner: signer) {
        genesis::setup();

        create_account(&coin_admin);
        create_account(&pool_owner);

        test_coins::register_coins(&coin_admin);

        liquidity_pool::register<BTC, USDT, LP>(
            &pool_owner,
            utf8(b"LiquidSwap LP"),
            utf8(b"LP-BTC-USDT"),
            2
        );

        let pool_owner_addr = signer::address_of(&pool_owner);

        let btc_coins = test_coins::mint<BTC>(&coin_admin, 100100);
        let usdt_coins = test_coins::mint<USDT>(&coin_admin, 100100);

        let lp_coins =
            liquidity_pool::mint<BTC, USDT, LP>(pool_owner_addr, btc_coins, usdt_coins);
        coins::register_internal<LP>(&pool_owner);
        coin::deposit(pool_owner_addr, lp_coins);

        let btc_coins_to_exchange = test_coins::mint<BTC>(&coin_admin, 2);
        let (zero, usdt_coins) =
            liquidity_pool::swap<BTC, USDT, LP>(
                pool_owner_addr,
<<<<<<< HEAD
                usdc_coins_to_exchange, 0,
                coin::zero<USDT>(), 672790928423
            );
        assert!(coin::value(&usdt_coins) == 672790928423, 0);

         let (x_res, y_res) = liquidity_pool::get_reserves_size<USDC, USDT, LP>(pool_owner_addr);
         assert!(x_res == 22070939508, 1);
         assert!(y_res == 827209071577, 2);
=======
                btc_coins_to_exchange, 0,
                coin::zero<USDT>(), 1
            );
        assert!(coin::value(&usdt_coins) == 1, 0);

        let (x_res, y_res) = liquidity_pool::get_reserves_size<BTC, USDT, LP>(pool_owner_addr);
        assert!(x_res == 100102, 1);
        assert!(y_res == 100099, 2);
>>>>>>> 4f9ae0be

        coin::destroy_zero(zero);
        test_coins::burn(&coin_admin, usdt_coins);
    }

    #[test(coin_admin = @test_coin_admin, pool_owner = @test_pool_owner, emergency_acc = @emergency_admin)]
    #[expected_failure(abort_code=4001)]
    fun test_swap_coins_emergency_fails(coin_admin: signer, pool_owner: signer, emergency_acc: signer) {
        genesis::setup();

        create_account(&coin_admin);
        create_account(&pool_owner);

        test_coins::register_coins(&coin_admin);

        liquidity_pool::register<BTC, USDT, LP>(
            &pool_owner,
            utf8(b"LiquidSwap LP"),
            utf8(b"LP-BTC-USDT"),
            2
        );

        let pool_owner_addr = signer::address_of(&pool_owner);

        let btc_coins = test_coins::mint<BTC>(&coin_admin, 100100);
        let usdt_coins = test_coins::mint<USDT>(&coin_admin, 100100);

        let lp_coins =
            liquidity_pool::mint<BTC, USDT, LP>(pool_owner_addr, btc_coins, usdt_coins);
        coins::register_internal<LP>(&pool_owner);
        coin::deposit(pool_owner_addr, lp_coins);

        emergency::pause(&emergency_acc);

        let btc_coins_to_exchange = test_coins::mint<BTC>(&coin_admin, 2);
        let (zero, usdt_coins) =
            liquidity_pool::swap<BTC, USDT, LP>(
                pool_owner_addr,
<<<<<<< HEAD
                usdc_coins_to_exchange, 0,
                coin::zero<USDT>(), 15199
            );
        assert!(coin::value(&usdt_coins) == 15199, 0);

         let (x_res, y_res) = liquidity_pool::get_reserves_size<USDC, USDT, LP>(pool_owner_addr);
         assert!(x_res == 15000000152, 1);
         assert!(y_res == 1499999984801, 2);
=======
                btc_coins_to_exchange, 0,
                coin::zero<USDT>(), 1
            );
>>>>>>> 4f9ae0be

        coin::destroy_zero(zero);
        test_coins::burn(&coin_admin, usdt_coins);
    }

    #[test(coin_admin = @test_coin_admin, pool_owner = @test_pool_owner)]
    fun test_swap_coins_max_amounts(coin_admin: signer, pool_owner: signer) {
        genesis::setup();

        create_account(&coin_admin);
        create_account(&pool_owner);

        test_coins::register_coins(&coin_admin);

        liquidity_pool::register<BTC, USDT, LP>(
            &pool_owner,
            utf8(b"LiquidSwap LP"),
            utf8(b"LP-BTC-USDT"),
            2
        );

        let pool_owner_addr = signer::address_of(&pool_owner);

        let btc_coins = test_coins::mint<BTC>(&coin_admin, 18446744073709550615);
        let usdt_coins = test_coins::mint<USDT>(&coin_admin, 18446744073709551615);

         let lp_coins =
            liquidity_pool::mint<BTC, USDT, LP>(pool_owner_addr, btc_coins, usdt_coins);
        coins::register_internal<LP>(&pool_owner);
        coin::deposit(pool_owner_addr, lp_coins);

        let btc_coins_to_exchange = test_coins::mint<BTC>(&coin_admin, 1000);
        let (zero, usdt_coins) =
            liquidity_pool::swap<BTC, USDT, LP>(
                pool_owner_addr,
<<<<<<< HEAD
                usdc_coins_to_exchange, 0,
                coin::zero<USDT>(), 672791099
            );
        assert!(coin::value(&usdt_coins) == 672791099, 0);

         let (x_res, y_res) = liquidity_pool::get_reserves_size<USDC, USDT, LP>(pool_owner_addr);
         assert!(x_res == 15006741407, 1);
         assert!(y_res == 1499327208901, 2);
=======
                btc_coins_to_exchange, 0,
                coin::zero<USDT>(), 0
            );
>>>>>>> 4f9ae0be

        coin::destroy_zero(zero);
        test_coins::burn(&coin_admin, usdt_coins);
    }

    #[test(coin_admin = @test_coin_admin, pool_owner = @test_pool_owner)]
    fun test_swap_coins_1(coin_admin: signer, pool_owner: signer) {
        genesis::setup();

        create_account(&coin_admin);
        create_account(&pool_owner);

        test_coins::register_coins(&coin_admin);

        liquidity_pool::register<BTC, USDT, LP>(
            &pool_owner,
            utf8(b"LiquidSwap LP"),
            utf8(b"LP-BTC-USDT"),
            2
        );

        let pool_owner_addr = signer::address_of(&pool_owner);

        let btc_coins = test_coins::mint<BTC>(&coin_admin, 10000000000);
        let usdt_coins = test_coins::mint<USDT>(&coin_admin, 2800000000000);

        timestamp::fast_forward_seconds(1660545565);

        let lp_coins =
            liquidity_pool::mint<BTC, USDT, LP>(pool_owner_addr, btc_coins, usdt_coins);
        coins::register_internal<LP>(&pool_owner);
        coin::deposit(pool_owner_addr, lp_coins);

        timestamp::fast_forward_seconds(20);

        let btc_coins_to_exchange = test_coins::mint<BTC>(&coin_admin, 100000000);
        let (btc_zero, usdt_coins) =
            liquidity_pool::swap<BTC, USDT, LP>(
                pool_owner_addr,
                btc_coins_to_exchange, 0,
                coin::zero<USDT>(), 27640424963
            );
        assert!(coin::value(&usdt_coins) == 27640424963, 0);

        let (x_res, y_res) = liquidity_pool::get_reserves_size<BTC, USDT, LP>(pool_owner_addr);
        assert!(x_res == 10099900000, 1);
        assert!(y_res == 2772359575037, 2);

        let (x_cum_price, y_cum_price, ts) = liquidity_pool::get_cumulative_prices<BTC, USDT, LP>(pool_owner_addr);
        assert!(x_cum_price == 103301766812773489044000, 3);
        assert!(y_cum_price == 1317624576693539400, 4);
        assert!(ts == 1660545565+20,5);

        timestamp::fast_forward_seconds(3600);

        let usdt_coins_to_exchange = test_coins::mint<USDT>(&coin_admin, 1000000);
        let (btc_coins, usdt_zero) =
            liquidity_pool::swap<BTC, USDT, LP>(
                pool_owner_addr,
                coin::zero<BTC>(), 3632,
                usdt_coins_to_exchange, 0
            );

        let (x_res, y_res) = liquidity_pool::get_reserves_size<BTC, USDT, LP>(pool_owner_addr);
        assert!(x_res == 10099896368, 6);
        assert!(y_res == 2772360574037, 7);

        let (x_cum_price, y_cum_price, ts) = liquidity_pool::get_cumulative_prices<BTC, USDT, LP>(pool_owner_addr);
        assert!(x_cum_price == 18331960191116039718441600, 8);
        assert!(y_cum_price == 243247632405227595000, 9);
        assert!(ts == 1660545565+20+3600, 10);

        coin::destroy_zero(btc_zero);
        coin::destroy_zero(usdt_zero);
        test_coins::burn(&coin_admin, btc_coins);
        test_coins::burn(&coin_admin, usdt_coins);
    }

    #[test(coin_admin = @test_coin_admin, pool_owner = @test_pool_owner)]
    #[expected_failure(abort_code=105)]
    fun test_swap_coins_1_fail(coin_admin: signer, pool_owner: signer) {
        genesis::setup();

        create_account(&coin_admin);
        create_account(&pool_owner);

        test_coins::register_coins(&coin_admin);

        liquidity_pool::register<BTC, USDT, LP>(
            &pool_owner,
            utf8(b"LiquidSwap LP"),
            utf8(b"LP-BTC-USDT"),
            2
        );

        let pool_owner_addr = signer::address_of(&pool_owner);

        let btc_coins = test_coins::mint<BTC>(&coin_admin, 10000000000);
        let usdt_coins = test_coins::mint<USDT>(&coin_admin, 2800000000000);

        let lp_coins =
            liquidity_pool::mint<BTC, USDT, LP>(pool_owner_addr, btc_coins, usdt_coins);
        coins::register_internal<LP>(&pool_owner);
        coin::deposit(pool_owner_addr, lp_coins);

        let btc_coins_to_exchange = test_coins::mint<BTC>(&coin_admin, 100000000);
        let (zero, usdt_coins) =
            liquidity_pool::swap<BTC, USDT, LP>(
                pool_owner_addr,
                btc_coins_to_exchange, 0,
                coin::zero<USDT>(), 27640424964
            );
        assert!(coin::value(&usdt_coins) == 27640424964, 0);

        coin::destroy_zero(zero);
        test_coins::burn(&coin_admin, usdt_coins);
    }

    #[test(coin_admin = @test_coin_admin, pool_owner = @test_pool_owner)]
    #[expected_failure(abort_code=104)]
    fun test_swap_coins_zero_fail(coin_admin: signer, pool_owner: signer) {
        genesis::setup();

        create_account(&coin_admin);
        create_account(&pool_owner);

        test_coins::register_coins(&coin_admin);

        liquidity_pool::register<BTC, USDT, LP>(
            &pool_owner,
            utf8(b"LiquidSwap LP"),
            utf8(b"LP-BTC-USDT"),
            2
        );

        let pool_owner_addr = signer::address_of(&pool_owner);

        let btc_coins = test_coins::mint<BTC>(&coin_admin, 10000000000);
        let usdt_coins = test_coins::mint<USDT>(&coin_admin, 2800000000000);

        let lp_coins =
            liquidity_pool::mint<BTC, USDT, LP>(pool_owner_addr, btc_coins, usdt_coins);
        coins::register_internal<LP>(&pool_owner);
        coin::deposit(pool_owner_addr, lp_coins);

        let (btc_coins, usdt_coins) =
            liquidity_pool::swap<BTC, USDT, LP>(
                pool_owner_addr,
                coin::zero<BTC>(), 1,
                coin::zero<USDT>(), 1
            );

        test_coins::burn(&coin_admin, usdt_coins);
        test_coins::burn(&coin_admin, btc_coins);
    }

    #[test(coin_admin = @test_coin_admin, pool_owner = @test_pool_owner)]
    fun test_swap_coins_vice_versa(coin_admin: signer, pool_owner: signer) {
        genesis::setup();

        create_account(&coin_admin);
        create_account(&pool_owner);

        test_coins::register_coins(&coin_admin);

        liquidity_pool::register<BTC, USDT, LP>(
            &pool_owner,
            utf8(b"LiquidSwap LP"),
            utf8(b"LP-BTC-USDT"),
            2
        );

        let pool_owner_addr = signer::address_of(&pool_owner);

        let btc_coins = test_coins::mint<BTC>(&coin_admin, 10000000000);
        let usdt_coins = test_coins::mint<USDT>(&coin_admin, 2800000000000);

        let lp_coins =
            liquidity_pool::mint<BTC, USDT, LP>(pool_owner_addr, btc_coins, usdt_coins);
        coins::register_internal<LP>(&pool_owner);
        coin::deposit(pool_owner_addr, lp_coins);

<<<<<<< HEAD
        let usdt_coins_to_exchange = test_coins::mint<USDT>(&coin_admin, 999901);
        let (usdc_coins, zero) =
            liquidity_pool::swap<USDC, USDT, LP>(
=======
        let usdt_coins_to_exchange = test_coins::mint<USDT>(&coin_admin, 28000000000);
        let (btc_coins, zero) =
            liquidity_pool::swap<BTC, USDT, LP>(
>>>>>>> 4f9ae0be
                pool_owner_addr,
                coin::zero<BTC>(), 98715803,
                usdt_coins_to_exchange, 0
            );
        assert!(coin::value(&btc_coins) == 98715803, 0);

<<<<<<< HEAD
        let (x_res, y_res) = liquidity_pool::get_reserves_size<USDC, USDT, LP>(pool_owner_addr);
        assert!(y_res == 100998902, 1);
        assert!(x_res == 990031, 2);
=======
        let (x_res, y_res) = liquidity_pool::get_reserves_size<BTC, USDT, LP>(pool_owner_addr);
        assert!(x_res == 9901284197, 1);
        assert!(y_res == 2827972000000, 2);
>>>>>>> 4f9ae0be

        coin::destroy_zero(zero);
        test_coins::burn(&coin_admin, btc_coins);
    }

    #[test(coin_admin = @test_coin_admin, pool_owner = @test_pool_owner)]
    #[expected_failure(abort_code=105)]
    fun test_swap_coins_vice_versa_fail(coin_admin: signer, pool_owner: signer) {
        genesis::setup();

        create_account(&coin_admin);
        create_account(&pool_owner);

        test_coins::register_coins(&coin_admin);

        liquidity_pool::register<BTC, USDT, LP>(
            &pool_owner,
            utf8(b"LiquidSwap LP"),
            utf8(b"LP-BTC-USDT"),
            2
        );

        let pool_owner_addr = signer::address_of(&pool_owner);

        let btc_coins = test_coins::mint<BTC>(&coin_admin, 10000000000);
        let usdt_coins = test_coins::mint<USDT>(&coin_admin, 2800000000000);

        let lp_coins =
            liquidity_pool::mint<BTC, USDT, LP>(pool_owner_addr, btc_coins, usdt_coins);
        coins::register_internal<LP>(&pool_owner);
        coin::deposit(pool_owner_addr, lp_coins);

        let usdt_coins_to_exchange = test_coins::mint<USDT>(&coin_admin, 28000000000);
        let (btc_coins, zero) =
            liquidity_pool::swap<BTC, USDT, LP>(
                pool_owner_addr,
                coin::zero<BTC>(), 98715804,
                usdt_coins_to_exchange, 0
            );
        assert!(coin::value(&btc_coins) == 98715804, 0);

        coin::destroy_zero(zero);
        test_coins::burn(&coin_admin, btc_coins);
    }

    #[test(coin_admin = @test_coin_admin, pool_owner = @test_pool_owner)]
    fun test_swap_two_coins(coin_admin: signer, pool_owner: signer) {
        genesis::setup();

        create_account(&coin_admin);
        create_account(&pool_owner);

        test_coins::register_coins(&coin_admin);

        liquidity_pool::register<BTC, USDT, LP>(
            &pool_owner,
            utf8(b"LiquidSwap LP"),
            utf8(b"LP-BTC-USDT"),
            2
        );

        let pool_owner_addr = signer::address_of(&pool_owner);

        let btc_coins = test_coins::mint<BTC>(&coin_admin, 10000000000);
        let usdt_coins = test_coins::mint<USDT>(&coin_admin, 2800000000000);

        let lp_coins =
            liquidity_pool::mint<BTC, USDT, LP>(pool_owner_addr, btc_coins, usdt_coins);
        coins::register_internal<LP>(&pool_owner);
        coin::deposit(pool_owner_addr, lp_coins);

        let usdt_coins_to_exchange = test_coins::mint<USDT>(&coin_admin, 28000000000);
        let btc_to_exchange = test_coins::mint<BTC>(&coin_admin, 100000000);
        let (btc_coins, usdt_coins) =
            liquidity_pool::swap<BTC, USDT, LP>(
                pool_owner_addr,
                btc_to_exchange, 99900003,
                usdt_coins_to_exchange, 27859998039
            );

        assert!(coin::value(&btc_coins) == 99900003, 0);
        assert!(coin::value(&usdt_coins) == 27859998039, 1);

        let (x_res, y_res) = liquidity_pool::get_reserves_size<BTC, USDT, LP>(pool_owner_addr);
        assert!(x_res == 9999999997, 2);
        assert!(y_res == 2800112001961, 3);

        test_coins::burn(&coin_admin, btc_coins);
        test_coins::burn(&coin_admin, usdt_coins);
    }

    #[test(coin_admin = @test_coin_admin, pool_owner = @test_pool_owner)]
    #[expected_failure(abort_code=105)]
    fun test_swap_two_coins_failure(coin_admin: signer, pool_owner: signer) {
        genesis::setup();

        create_account(&coin_admin);
        create_account(&pool_owner);

        test_coins::register_coins(&coin_admin);

        liquidity_pool::register<BTC, USDT, LP>(
            &pool_owner,
            utf8(b"LiquidSwap LP"),
            utf8(b"LP-BTC-USDT"),
            2
        );

        let pool_owner_addr = signer::address_of(&pool_owner);

        let btc_coins = test_coins::mint<BTC>(&coin_admin, 10000000000);
        let usdt_coins = test_coins::mint<USDT>(&coin_admin, 2800000000000);

        let lp_coins =
            liquidity_pool::mint<BTC, USDT, LP>(pool_owner_addr, btc_coins, usdt_coins);
        coins::register_internal<LP>(&pool_owner);
        coin::deposit(pool_owner_addr, lp_coins);

        let usdt_coins_to_exchange = test_coins::mint<USDT>(&coin_admin, 28000000000);
        let btc_to_exchange = test_coins::mint<BTC>(&coin_admin, 100000000);
        let (btc_coins, usdt_coins) =
            liquidity_pool::swap<BTC, USDT, LP>(
                pool_owner_addr,
                btc_to_exchange, 99900003,
                usdt_coins_to_exchange, 27859998040
            );

        assert!(coin::value(&btc_coins) == 99900003, 0);
        assert!(coin::value(&usdt_coins) == 27859998040, 1);

        let (x_res, y_res) = liquidity_pool::get_reserves_size<BTC, USDT, LP>(pool_owner_addr);
        assert!(x_res == 9999999997, 2);
        assert!(y_res == 2800112001960, 3);

        test_coins::burn(&coin_admin, btc_coins);
        test_coins::burn(&coin_admin, usdt_coins);
    }

    #[test(coin_admin = @test_coin_admin, pool_owner = @test_pool_owner)]
    #[expected_failure(abort_code = 105)]
    fun test_cannot_swap_coins_and_reduce_value_of_pool(coin_admin: signer, pool_owner: signer) {
        genesis::setup();

        create_account(&coin_admin);
        create_account(&pool_owner);

        test_coins::register_coins(&coin_admin);

        liquidity_pool::register<BTC, USDT, LP>(
            &pool_owner,
            utf8(b"LiquidSwap LP"),
            utf8(b"LP-BTC-USDT"),
            2
        );

        let pool_owner_addr = signer::address_of(&pool_owner);

        let btc_coins = test_coins::mint<BTC>(&coin_admin, 100100);
        let usdt_coins = test_coins::mint<USDT>(&coin_admin, 100100);

        let lp_coins =
            liquidity_pool::mint<BTC, USDT, LP>(pool_owner_addr, btc_coins, usdt_coins);
        coins::register_internal<LP>(&pool_owner);
        coin::deposit(pool_owner_addr, lp_coins);

<<<<<<< HEAD
        let usdt_coins_to_exchange = test_coins::mint<USDT>(&coin_admin, 125804314);
        let (usdc_coins, zero) =
            liquidity_pool::swap<USDC, USDT, LP>(
=======
        // 1 minus fee for 1
        let btc_coins_to_exchange = test_coins::mint<BTC>(&coin_admin, 1);
        let (zero, usdt_coins) =
            liquidity_pool::swap<BTC, USDT, LP>(
>>>>>>> 4f9ae0be
                pool_owner_addr,
                btc_coins_to_exchange, 0,
                coin::zero<USDT>(), 1
            );
        coin::destroy_zero(zero);
        test_coins::burn(&coin_admin, usdt_coins);
    }

    #[test(coin_admin = @test_coin_admin, pool_owner = @test_pool_owner)]
    fun test_swap_coins_with_stable_curve_type(coin_admin: signer, pool_owner: signer) {
        genesis::setup();

        create_account(&coin_admin);
        create_account(&pool_owner);

        test_coins::register_coins(&coin_admin);

        liquidity_pool::register<USDC, USDT, LP>(
            &pool_owner,
            utf8(b"LiquidSwap LP"),
            utf8(b"LP-USDC-USDT"),
            1
        );

        let pool_owner_addr = signer::address_of(&pool_owner);
        let usdc_coins = test_coins::mint<USDC>(&coin_admin, 1000000);
        let usdt_coins = test_coins::mint<USDT>(&coin_admin, 100000000);

        let lp_coins =
            liquidity_pool::mint<USDC, USDT, LP>(pool_owner_addr, usdc_coins, usdt_coins);
        coins::register_internal<LP>(&pool_owner);
        coin::deposit(pool_owner_addr, lp_coins);

        let usdc_coins_to_exchange = test_coins::mint<USDC>(&coin_admin, 1);
        let (zero, usdt_coins) =
            liquidity_pool::swap<USDC, USDT, LP>(
                pool_owner_addr,
                usdc_coins_to_exchange, 0,
                coin::zero<USDT>(), 99
            );
        assert!(coin::value(&usdt_coins) == 99, 0);

        let (x_res, y_res) = liquidity_pool::get_reserves_size<USDC, USDT, LP>(pool_owner_addr);
        assert!(x_res == 1000001, 1);
        assert!(y_res == 99999901, 2);

        coin::destroy_zero(zero);
        test_coins::burn(&coin_admin, usdt_coins);
    }

    #[test(coin_admin = @test_coin_admin, pool_owner = @test_pool_owner)]
    fun test_swap_coins_with_stable_curve_type_1(coin_admin: signer, pool_owner: signer) {
        genesis::setup();

        create_account(&coin_admin);
        create_account(&pool_owner);

        test_coins::register_coins(&coin_admin);

        liquidity_pool::register<USDC, USDT, LP>(
            &pool_owner,
            utf8(b"LiquidSwap LP"),
            utf8(b"LP-USDC-USDT"),
            1
        );

        let pool_owner_addr = signer::address_of(&pool_owner);
        let usdc_coins = test_coins::mint<USDC>(&coin_admin, 15000000000);
        let usdt_coins = test_coins::mint<USDT>(&coin_admin, 1500000000000);

        let lp_coins =
            liquidity_pool::mint<USDC, USDT, LP>(pool_owner_addr, usdc_coins, usdt_coins);
        coins::register_internal<LP>(&pool_owner);
        coin::deposit(pool_owner_addr, lp_coins);

        let usdc_coins_to_exchange = test_coins::mint<USDC>(&coin_admin, 7078017525);
        let (zero, usdt_coins) =
            liquidity_pool::swap<USDC, USDT, LP>(
                pool_owner_addr,
                usdc_coins_to_exchange, 0,
                coin::zero<USDT>(), 672790928423
            );
        assert!(coin::value(&usdt_coins) == 672790928423, 0);

         let (x_res, y_res) = liquidity_pool::get_reserves_size<USDC, USDT, LP>(pool_owner_addr);
         assert!(x_res == 22070939508, 1);
         assert!(y_res == 827209071577, 2);

        coin::destroy_zero(zero);
        test_coins::burn(&coin_admin, usdt_coins);
    }

    #[test(coin_admin = @test_coin_admin, pool_owner = @test_pool_owner)]
    fun test_swap_coins_with_stable_curve_type_2(coin_admin: signer, pool_owner: signer) {
        genesis::setup();

        create_account(&coin_admin);
        create_account(&pool_owner);

        test_coins::register_coins(&coin_admin);

        liquidity_pool::register<USDC, USDT, LP>(
            &pool_owner,
            utf8(b"LiquidSwap LP"),
            utf8(b"LP-USDC-USDT"),
            1
        );

        let pool_owner_addr = signer::address_of(&pool_owner);
        let usdc_coins = test_coins::mint<USDC>(&coin_admin, 15000000000);
        let usdt_coins = test_coins::mint<USDT>(&coin_admin, 1500000000000);

        let lp_coins =
            liquidity_pool::mint<USDC, USDT, LP>(pool_owner_addr, usdc_coins, usdt_coins);
        coins::register_internal<LP>(&pool_owner);
        coin::deposit(pool_owner_addr, lp_coins);

        let usdc_coins_to_exchange = test_coins::mint<USDC>(&coin_admin, 152);
        let (zero, usdt_coins) =
            liquidity_pool::swap<USDC, USDT, LP>(
                pool_owner_addr,
                usdc_coins_to_exchange, 0,
                coin::zero<USDT>(), 15199
            );
        assert!(coin::value(&usdt_coins) == 15199, 0);

         let (x_res, y_res) = liquidity_pool::get_reserves_size<USDC, USDT, LP>(pool_owner_addr);
         assert!(x_res == 15000000152, 1);
         assert!(y_res == 1499999984801, 2);

        coin::destroy_zero(zero);
        test_coins::burn(&coin_admin, usdt_coins);
    }

    #[test(coin_admin = @test_coin_admin, pool_owner = @test_pool_owner)]
    fun test_swap_coins_with_stable_curve_type_3(coin_admin: signer, pool_owner: signer) {
        genesis::setup();

        create_account(&coin_admin);
        create_account(&pool_owner);

        test_coins::register_coins(&coin_admin);

        liquidity_pool::register<USDC, USDT, LP>(
            &pool_owner,
            utf8(b"LiquidSwap LP"),
            utf8(b"LP-USDC-USDT"),
            1
        );

        let pool_owner_addr = signer::address_of(&pool_owner);
        let usdc_coins = test_coins::mint<USDC>(&coin_admin, 15000000000);
        let usdt_coins = test_coins::mint<USDT>(&coin_admin, 1500000000000);

        let lp_coins =
            liquidity_pool::mint<USDC, USDT, LP>(pool_owner_addr, usdc_coins, usdt_coins);
        coins::register_internal<LP>(&pool_owner);
        coin::deposit(pool_owner_addr, lp_coins);

        let usdc_coins_to_exchange = test_coins::mint<USDC>(&coin_admin, 6748155);
        let (zero, usdt_coins) =
            liquidity_pool::swap<USDC, USDT, LP>(
                pool_owner_addr,
                usdc_coins_to_exchange, 0,
                coin::zero<USDT>(), 672791099
            );
        assert!(coin::value(&usdt_coins) == 672791099, 0);

         let (x_res, y_res) = liquidity_pool::get_reserves_size<USDC, USDT, LP>(pool_owner_addr);
         assert!(x_res == 15006741407, 1);
         assert!(y_res == 1499327208901, 2);

        coin::destroy_zero(zero);
        test_coins::burn(&coin_admin, usdt_coins);
    }

    #[test(coin_admin = @test_coin_admin, pool_owner = @test_pool_owner)]
    fun test_swap_coins_with_stable_curve_type_1_unit(coin_admin: signer, pool_owner: signer) {
        genesis::setup();

        create_account(&coin_admin);
        create_account(&pool_owner);

        test_coins::register_coins(&coin_admin);

        liquidity_pool::register<USDC, USDT, LP>(
            &pool_owner,
            utf8(b"LiquidSwap LP"),
            utf8(b"LP-USDC-USDT"),
            1
        );

        let pool_owner_addr = signer::address_of(&pool_owner);
        let usdc_coins = test_coins::mint<USDC>(&coin_admin, 1000000);
        let usdt_coins = test_coins::mint<USDT>(&coin_admin, 100000000);

        let lp_coins =
            liquidity_pool::mint<USDC, USDT, LP>(pool_owner_addr, usdc_coins, usdt_coins);
        coins::register_internal<LP>(&pool_owner);
        coin::deposit(pool_owner_addr, lp_coins);

        let usdc_coins_to_exchange = test_coins::mint<USDC>(&coin_admin, 10000);
        let (zero, usdt_coins) =
            liquidity_pool::swap<USDC, USDT, LP>(
                pool_owner_addr,
                usdc_coins_to_exchange, 0,
                coin::zero<USDT>(), 996999
            );
        assert!(coin::value(&usdt_coins) == 996999, 0);

        let (x_res, y_res) = liquidity_pool::get_reserves_size<USDC, USDT, LP>(pool_owner_addr);
        assert!(x_res == 1009990, 1);
        assert!(y_res == 99003001, 2);

        coin::destroy_zero(zero);
        test_coins::burn(&coin_admin, usdt_coins);
    }

    #[test(coin_admin = @test_coin_admin, pool_owner = @test_pool_owner)]
    #[expected_failure(abort_code=105)]
    fun test_swap_coins_with_stable_curve_type_1_unit_fail(coin_admin: signer, pool_owner: signer) {
        genesis::setup();

        create_account(&coin_admin);
        create_account(&pool_owner);

        test_coins::register_coins(&coin_admin);

        liquidity_pool::register<USDC, USDT, LP>(
            &pool_owner,
            utf8(b"LiquidSwap LP"),
            utf8(b"LP-USDC-USDT"),
            1
        );

        let pool_owner_addr = signer::address_of(&pool_owner);
        let usdc_coins = test_coins::mint<USDC>(&coin_admin, 1000000);
        let usdt_coins = test_coins::mint<USDT>(&coin_admin, 100000000);

        let lp_coins =
            liquidity_pool::mint<USDC, USDT, LP>(pool_owner_addr, usdc_coins, usdt_coins);
        coins::register_internal<LP>(&pool_owner);
        coin::deposit(pool_owner_addr, lp_coins);

        let usdc_coins_to_exchange = test_coins::mint<USDC>(&coin_admin, 10000);
        let (zero, usdt_coins) =
            liquidity_pool::swap<USDC, USDT, LP>(
                pool_owner_addr,
                usdc_coins_to_exchange, 0,
                coin::zero<USDT>(), 997000
            );
        assert!(coin::value(&usdt_coins) == 997000, 0);

        let (x_res, y_res) = liquidity_pool::get_reserves_size<USDC, USDT, LP>(pool_owner_addr);
        assert!(x_res == 1009990, 1);
        assert!(y_res == 99003000, 2);

        coin::destroy_zero(zero);
        test_coins::burn(&coin_admin, usdt_coins);
    }

    #[test(coin_admin = @test_coin_admin, pool_owner = @test_pool_owner)]
    #[expected_failure(abort_code=105)]
    fun test_swap_coins_with_stable_curve_type_fails(coin_admin: signer, pool_owner: signer) {
        genesis::setup();

        create_account(&coin_admin);
        create_account(&pool_owner);

        test_coins::register_coins(&coin_admin);

        liquidity_pool::register<USDC, USDT, LP>(
            &pool_owner,
            utf8(b"LiquidSwap LP"),
            utf8(b"LP-USDC-USDT"),
            1
        );

        let pool_owner_addr = signer::address_of(&pool_owner);
        let usdc_coins = test_coins::mint<USDC>(&coin_admin, 1000000);
        let usdt_coins = test_coins::mint<USDT>(&coin_admin, 100000000);

        let lp_coins =
            liquidity_pool::mint<USDC, USDT, LP>(pool_owner_addr, usdc_coins, usdt_coins);
        coins::register_internal<LP>(&pool_owner);
        coin::deposit(pool_owner_addr, lp_coins);

        let usdc_coins_to_exchange = test_coins::mint<USDC>(&coin_admin, 1);
        let (zero, usdt_coins) =
            liquidity_pool::swap<USDC, USDT, LP>(
                pool_owner_addr,
                usdc_coins_to_exchange, 0,
                coin::zero<USDT>(), 100
            );
        assert!(coin::value(&usdt_coins) == 100, 0);

        let (x_res, y_res) = liquidity_pool::get_reserves_size<USDC, USDT, LP>(pool_owner_addr);
        assert!(x_res == 1000001, 1);
        assert!(y_res == 99999901, 2);

        coin::destroy_zero(zero);
        test_coins::burn(&coin_admin, usdt_coins);
    }

    #[test(coin_admin = @test_coin_admin, pool_owner = @test_pool_owner)]
    fun test_swap_coins_with_stable_curve_type_vice_versa(coin_admin: signer, pool_owner: signer) {
        genesis::setup();

        create_account(&coin_admin);
        create_account(&pool_owner);

        test_coins::register_coins(&coin_admin);

        liquidity_pool::register<USDC, USDT, LP>(
            &pool_owner,
            utf8(b"LiquidSwap LP"),
            utf8(b"LP-USDC-USDT"),
            1
        );

        let pool_owner_addr = signer::address_of(&pool_owner);
        let usdc_coins = test_coins::mint<USDC>(&coin_admin, 1000000);
        let usdt_coins = test_coins::mint<USDT>(&coin_admin, 100000000);

        let lp_coins =
            liquidity_pool::mint<USDC, USDT, LP>(pool_owner_addr, usdc_coins, usdt_coins);
        coins::register_internal<LP>(&pool_owner);
        coin::deposit(pool_owner_addr, lp_coins);

        let usdt_coins_to_exchange = test_coins::mint<USDT>(&coin_admin, 999901);
        let (usdc_coins, zero) =
            liquidity_pool::swap<USDC, USDT, LP>(
                pool_owner_addr,
                coin::zero<USDC>(), 9969,
                usdt_coins_to_exchange, 0
            );
        assert!(coin::value(&usdc_coins) == 9969, 0);

        let (x_res, y_res) = liquidity_pool::get_reserves_size<USDC, USDT, LP>(pool_owner_addr);
        assert!(y_res == 100998902, 1);
        assert!(x_res == 990031, 2);

        coin::destroy_zero(zero);
        test_coins::burn(&coin_admin, usdc_coins);
    }

    #[test(coin_admin = @test_coin_admin, pool_owner = @test_pool_owner)]
    fun test_swap_coins_two_coins_with_stable_curve(coin_admin: signer, pool_owner: signer) {
        genesis::setup();

        create_account(&coin_admin);
        create_account(&pool_owner);

        test_coins::register_coins(&coin_admin);

        liquidity_pool::register<USDC, USDT, LP>(
            &pool_owner,
            utf8(b"LiquidSwap LP"),
            utf8(b"LP-USDC-USDT"),
            1
        );

        let pool_owner_addr = signer::address_of(&pool_owner);
        let usdc_coins = test_coins::mint<USDC>(&coin_admin, 1000000);
        let usdt_coins = test_coins::mint<USDT>(&coin_admin, 100000000);

        let lp_coins =
            liquidity_pool::mint<USDC, USDT, LP>(pool_owner_addr, usdc_coins, usdt_coins);
        coins::register_internal<LP>(&pool_owner);
        coin::deposit(pool_owner_addr, lp_coins);

        let usdt_coins_to_exchange = test_coins::mint<USDT>(&coin_admin, 1000000);
        let usdc_coins_to_exchange = test_coins::mint<USDC>(&coin_admin, 10000);

        let (usdc_coins, usdt_coins) =
            liquidity_pool::swap<USDC, USDT, LP>(
                pool_owner_addr,
                usdc_coins_to_exchange, 9969,
                usdt_coins_to_exchange, 997099
            );

        assert!(coin::value(&usdc_coins) == 9969, 0);
        assert!(coin::value(&usdt_coins) == 997099, 1);

        let (x_res, y_res) = liquidity_pool::get_reserves_size<USDC, USDT, LP>(pool_owner_addr);
        assert!(x_res == 1000021, 2);
        assert!(y_res == 100001901, 3);

        test_coins::burn(&coin_admin, usdc_coins);
        test_coins::burn(&coin_admin, usdt_coins);
    }

    #[test(coin_admin = @test_coin_admin, pool_owner = @test_pool_owner)]
    #[expected_failure(abort_code=105)]
    fun test_swap_coins_two_coins_with_stable_curve_fail(coin_admin: signer, pool_owner: signer) {
        genesis::setup();

        create_account(&coin_admin);
        create_account(&pool_owner);

        test_coins::register_coins(&coin_admin);

        liquidity_pool::register<USDC, USDT, LP>(
            &pool_owner,
            utf8(b"LiquidSwap LP"),
            utf8(b"LP-USDC-USDT"),
            1
        );

        let pool_owner_addr = signer::address_of(&pool_owner);
        let usdc_coins = test_coins::mint<USDC>(&coin_admin, 1000000);
        let usdt_coins = test_coins::mint<USDT>(&coin_admin, 100000000);

        let lp_coins =
            liquidity_pool::mint<USDC, USDT, LP>(pool_owner_addr, usdc_coins, usdt_coins);
        coins::register_internal<LP>(&pool_owner);
        coin::deposit(pool_owner_addr, lp_coins);

        let usdt_coins_to_exchange = test_coins::mint<USDT>(&coin_admin, 1000000);
        let usdc_coins_to_exchange = test_coins::mint<USDC>(&coin_admin, 10000);

        let (usdc_coins, usdt_coins) =
            liquidity_pool::swap<USDC, USDT, LP>(
                pool_owner_addr,
                usdc_coins_to_exchange, 9970,
                usdt_coins_to_exchange, 997099
            );

        assert!(coin::value(&usdc_coins) == 9970, 0);
        assert!(coin::value(&usdt_coins) == 997099, 1);

        let (x_res, y_res) = liquidity_pool::get_reserves_size<USDC, USDT, LP>(pool_owner_addr);
        assert!(x_res == 1000020, 2);
        assert!(y_res == 100001901, 3);

        test_coins::burn(&coin_admin, usdc_coins);
        test_coins::burn(&coin_admin, usdt_coins);
    }

    #[test(coin_admin = @test_coin_admin, pool_owner = @test_pool_owner)]
    fun test_swap_coins_with_stable_curve_type_vice_versa_1(coin_admin: signer, pool_owner: signer) {
        genesis::setup();

        create_account(&coin_admin);
        create_account(&pool_owner);

        test_coins::register_coins(&coin_admin);

        liquidity_pool::register<USDC, USDT, LP>(
            &pool_owner,
            utf8(b"LiquidSwap LP"),
            utf8(b"LP-USDC-USDT"),
            1
        );

        let pool_owner_addr = signer::address_of(&pool_owner);
        let usdc_coins = test_coins::mint<USDC>(&coin_admin, 15000000000);
        let usdt_coins = test_coins::mint<USDT>(&coin_admin, 1500000000000);

        let lp_coins =
            liquidity_pool::mint<USDC, USDT, LP>(pool_owner_addr, usdc_coins, usdt_coins);
        coins::register_internal<LP>(&pool_owner);
        coin::deposit(pool_owner_addr, lp_coins);

        let usdt_coins_to_exchange = test_coins::mint<USDT>(&coin_admin, 125804314);
        let (usdc_coins, zero) =
            liquidity_pool::swap<USDC, USDT, LP>(
                pool_owner_addr,
                coin::zero<USDC>(), 1254269,
                usdt_coins_to_exchange, 0
            );
        assert!(coin::value(&usdc_coins) == 1254269, 0);

        coin::destroy_zero(zero);
        test_coins::burn(&coin_admin, usdc_coins);
    }

    #[test(coin_admin = @test_coin_admin, pool_owner = @test_pool_owner)]
    #[expected_failure(abort_code=105)]
    fun test_swap_coins_with_stable_curve_type_vice_versa_fail(coin_admin: signer, pool_owner: signer) {
        genesis::setup();

        create_account(&coin_admin);
        create_account(&pool_owner);

        test_coins::register_coins(&coin_admin);

        liquidity_pool::register<USDC, USDT, LP>(
            &pool_owner,
            utf8(b"LiquidSwap LP"),
            utf8(b"LP-USDC-USDT"),
            1
        );

        let pool_owner_addr = signer::address_of(&pool_owner);
        let usdc_coins = test_coins::mint<USDC>(&coin_admin, 1000000);
        let usdt_coins = test_coins::mint<USDT>(&coin_admin, 100000000);

        let lp_coins =
            liquidity_pool::mint<USDC, USDT, LP>(pool_owner_addr, usdc_coins, usdt_coins);
        coins::register_internal<LP>(&pool_owner);
        coin::deposit(pool_owner_addr, lp_coins);

        let usdt_coins_to_exchange = test_coins::mint<USDT>(&coin_admin, 1000000);
        let (usdc_coins, zero) =
            liquidity_pool::swap<USDC, USDT, LP>(
                pool_owner_addr,
                coin::zero<USDC>(), 9970,
                usdt_coins_to_exchange, 0
            );
        assert!(coin::value(&usdc_coins) == 9970, 0);

        let (x_res, y_res) = liquidity_pool::get_reserves_size<USDC, USDT, LP>(pool_owner_addr);
        assert!(y_res == 100999000, 1);
        assert!(x_res == 990030, 2);

        coin::destroy_zero(zero);
        test_coins::burn(&coin_admin, usdc_coins);
    }

    // Getters.

    #[test(coin_admin = @test_coin_admin, pool_owner = @test_pool_owner, emergency_acc = @emergency_admin)]
    #[expected_failure(abort_code=4001)]
    fun test_get_reserves_emergency_fails(coin_admin: signer, pool_owner: signer, emergency_acc: signer) {
        genesis::setup();

        create_account(&coin_admin);
        create_account(&pool_owner);

        test_coins::register_coins(&coin_admin);

        liquidity_pool::register<BTC, USDT, LP>(
            &pool_owner,
            utf8(b"LiquidSwap LP"),
            utf8(b"LP-BTC-USDT"),
            2
        );

        emergency::pause(&emergency_acc);

        let (_, _) = liquidity_pool::get_reserves_size<BTC, USDT, LP>(signer::address_of(&pool_owner));
    }

    #[test(coin_admin = @test_coin_admin, pool_owner = @test_pool_owner, emergency_acc = @emergency_admin)]
    #[expected_failure(abort_code=4001)]
    fun test_get_cumulative_price_emergency_fails(coin_admin: signer, pool_owner: signer, emergency_acc: signer) {
        genesis::setup();

        create_account(&coin_admin);
        create_account(&pool_owner);

        test_coins::register_coins(&coin_admin);

        liquidity_pool::register<BTC, USDT, LP>(
            &pool_owner,
            utf8(b"LiquidSwap LP"),
            utf8(b"LP-BTC-USDT"),
            2
        );

        emergency::pause(&emergency_acc);

        let (_, _, _) = liquidity_pool::get_cumulative_prices<BTC, USDT, LP>(signer::address_of(&pool_owner));
    }

    #[test(coin_admin = @test_coin_admin, pool_owner = @test_pool_owner)]
    fun test_pool_exists(coin_admin: signer, pool_owner: signer) {
        genesis::setup();

        create_account(&coin_admin);
        create_account(&pool_owner);

        test_coins::register_coins(&coin_admin);

        liquidity_pool::register<BTC, USDT, LP>(
            &pool_owner,
            utf8(b"LiquidSwap LP"),
            utf8(b"LP-BTC-USDT"),
            2
        );

        assert!(liquidity_pool::pool_exists_at<BTC, USDT, LP>(signer::address_of(&pool_owner)), 0);
        assert!(!liquidity_pool::pool_exists_at<USDT, BTC, LP>(signer::address_of(&pool_owner)), 1);
    }

    #[test(coin_admin = @test_coin_admin, pool_owner = @test_pool_owner)]
    fun test_fees_config(coin_admin: signer, pool_owner: signer) {
        genesis::setup();

        create_account(&coin_admin);
        create_account(&pool_owner);

        test_coins::register_coins(&coin_admin);

        liquidity_pool::register<BTC, USDT, LP>(
            &pool_owner,
            utf8(b"LiquidSwap LP"),
            utf8(b"LP-BTC-USDT"),
            2
        );

        let (fee_pct, fee_scale) = liquidity_pool::get_fees_config();

        assert!(fee_pct == 30, 0);
        assert!(fee_scale == 10000, 1);
    }

    // End to end.

    #[test(coin_admin = @test_coin_admin, pool_owner = @test_pool_owner)]
    fun test_end_to_end(coin_admin: signer, pool_owner: signer) {
        genesis::setup();

        create_account(&coin_admin);
        create_account(&pool_owner);

        test_coins::register_coins(&coin_admin);

        liquidity_pool::register<BTC, USDT, LP>(
            &pool_owner,
            utf8(b"LiquidSwap LP"),
            utf8(b"LP-BTC-USDT"),
            2
        );

        let pool_owner_addr = signer::address_of(&pool_owner);

        let btc_coins_initial = test_coins::mint<BTC>(&coin_admin, 10000000000);
        let usdt_coins_initial = test_coins::mint<USDT>(&coin_admin, 2800000000000);

        timestamp::fast_forward_seconds(1660545565);

        let lp_coins_initial =
            liquidity_pool::mint<BTC, USDT, LP>(pool_owner_addr, btc_coins_initial, usdt_coins_initial);

        let (x_res, y_res) = liquidity_pool::get_reserves_size<BTC, USDT, LP>(pool_owner_addr);
        assert!(x_res == 10000000000, 0);
        assert!(y_res == 2800000000000, 1);

        let (x_cum_price, y_cum_price, ts) = liquidity_pool::get_cumulative_prices<BTC, USDT, LP>(pool_owner_addr);
        assert!(x_cum_price == 0, 2);
        assert!(y_cum_price == 0, 3);
        assert!(ts == 1660545565, 4);

        let btc_coins_user = test_coins::mint<BTC>(&coin_admin, 1500000000);
        let usdt_coins_user = test_coins::mint<USDT>(&coin_admin, 420000000000);

        let lp_coins_user =
            liquidity_pool::mint<BTC, USDT, LP>(pool_owner_addr, btc_coins_user, usdt_coins_user);

        let (x_res, y_res) = liquidity_pool::get_reserves_size<BTC, USDT, LP>(pool_owner_addr);
        assert!(x_res == 11500000000, 5);
        assert!(y_res == 3220000000000, 6);

        let (x_cum_price, y_cum_price, ts) = liquidity_pool::get_cumulative_prices<BTC, USDT, LP>(pool_owner_addr);
        assert!(x_cum_price == 0, 7);
        assert!(y_cum_price == 0, 8);
        assert!(ts == 1660545565, 9);

        timestamp::fast_forward_seconds(3600);

        let btc_coins_to_exchange = test_coins::mint<BTC>(&coin_admin, 2500000000);
        let (btc_zero, usdt_coins) =
            liquidity_pool::swap<BTC, USDT, LP>(
                pool_owner_addr,
                btc_coins_to_exchange, 0,
                coin::zero<USDT>(), 573582276219
            );
        assert!(coin::value(&usdt_coins) == 573582276219, 10);

        let (x_res, y_res) = liquidity_pool::get_reserves_size<BTC, USDT, LP>(pool_owner_addr);
        assert!(x_res == 13997500000, 11);
        assert!(y_res == 2646417723781, 12);

        let (x_cum_price, y_cum_price, ts) = liquidity_pool::get_cumulative_prices<BTC, USDT, LP>(pool_owner_addr);
        assert!(x_cum_price == 18594318026299228027920000, 12);
        assert!(y_cum_price == 237172423804837092000, 13);
        assert!(ts == 1660549165, 14);

        let lp_coins_user_val = coin::value(&lp_coins_user);
        let lp_coins_to_burn_part = coin::extract(&mut lp_coins_user, lp_coins_user_val / 2);
        let (btc_earned_user, usdt_earned_user) = liquidity_pool::burn<BTC, USDT, LP>(
            pool_owner_addr,
            lp_coins_to_burn_part,
        );

        assert!(coin::value(&btc_earned_user) == 912880434, 15);
        assert!(coin::value(&usdt_earned_user) == 172592460234, 16);

        test_coins::burn(&coin_admin, btc_earned_user);
        test_coins::burn(&coin_admin, usdt_earned_user);

        let (x_res, y_res) = liquidity_pool::get_reserves_size<BTC, USDT, LP>(pool_owner_addr);
        assert!(x_res == 13084619566, 17);
        assert!(y_res == 2473825263547, 18);

        let (x_cum_price, y_cum_price, ts) = liquidity_pool::get_cumulative_prices<BTC, USDT, LP>(pool_owner_addr);
        assert!(x_cum_price == 18594318026299228027920000, 19);
        assert!(y_cum_price == 237172423804837092000, 20);
        assert!(ts == 1660549165, 21);

        timestamp::fast_forward_seconds(3600);

        let usdt_coins_to_exchange = test_coins::mint<USDT>(&coin_admin, 10000000000);
        let (btc_coins, usdt_zero) =
            liquidity_pool::swap<BTC, USDT, LP>(
                pool_owner_addr,
                coin::zero<BTC>(), 52521904,
                usdt_coins_to_exchange, 0
            );

        let (x_res, y_res) = liquidity_pool::get_reserves_size<BTC, USDT, LP>(pool_owner_addr);
        assert!(x_res == 13032097662, 22);
        assert!(y_res == 2483815263547, 23);

        let (x_cum_price, y_cum_price, ts) = liquidity_pool::get_cumulative_prices<BTC, USDT, LP>(pool_owner_addr);
        assert!(x_cum_price == 31149706178195224153700400, 24);
        assert!(y_cum_price == 588420782034956560800, 25);
        assert!(ts == 1660552765, 26);

        timestamp::fast_forward_seconds(3600);

        let (btc_earned_user, usdt_earned_user) = liquidity_pool::burn<BTC, USDT, LP>(
            pool_owner_addr,
            lp_coins_user,
        );
        assert!(coin::value(&btc_earned_user) == 909216115, 27);
        assert!(coin::value(&usdt_earned_user) == 173289436992, 28);

        let (x_res, y_res) = liquidity_pool::get_reserves_size<BTC, USDT, LP>(pool_owner_addr);
        assert!(x_res == 12122881547, 29);
        assert!(y_res == 2310525826555, 30);

        let (btc_earned_initial, usdt_earned_initial) = liquidity_pool::burn<BTC, USDT, LP>(
            pool_owner_addr,
            lp_coins_initial,
        );
        assert!(coin::value(&btc_earned_initial) == 12122881547, 31);
        assert!(coin::value(&usdt_earned_initial) == 2310525826555, 32);

        let (x_res, y_res) = liquidity_pool::get_reserves_size<BTC, USDT, LP>(pool_owner_addr);
        assert!(x_res == 0, 33);
        assert!(y_res == 0, 34);

        let (x_cum_price, y_cum_price, ts) = liquidity_pool::get_cumulative_prices<BTC, USDT, LP>(pool_owner_addr);
        assert!(x_cum_price == 43806601518678425423523600, 35);
        assert!(y_cum_price == 936852159292991150400, 36);
        assert!(ts == 1660556365, 37);

        coin::destroy_zero(btc_zero);
        coin::destroy_zero(usdt_zero);
        test_coins::burn(&coin_admin, btc_coins);
        test_coins::burn(&coin_admin, usdt_coins);
        test_coins::burn(&coin_admin, btc_earned_user);
        test_coins::burn(&coin_admin, usdt_earned_user);
        test_coins::burn(&coin_admin, btc_earned_initial);
        test_coins::burn(&coin_admin, usdt_earned_initial);
    }

    #[test(coin_admin = @test_coin_admin, pool_owner = @test_pool_owner, emergency_acc = @emergency_admin)]
    fun test_end_to_end_emergency(coin_admin: signer, pool_owner: signer, emergency_acc: signer) {
        genesis::setup();

        create_account(&coin_admin);
        create_account(&pool_owner);

        test_coins::register_coins(&coin_admin);

        liquidity_pool::register<BTC, USDT, LP>(
            &pool_owner,
            utf8(b"LiquidSwap LP"),
            utf8(b"LP-BTC-USDT"),
            2
        );

        let pool_owner_addr = signer::address_of(&pool_owner);

        let btc_coins_initial = test_coins::mint<BTC>(&coin_admin, 10000000000);
        let usdt_coins_initial = test_coins::mint<USDT>(&coin_admin, 2800000000000);

        timestamp::fast_forward_seconds(1660545565);

        let lp_coins_initial =
            liquidity_pool::mint<BTC, USDT, LP>(pool_owner_addr, btc_coins_initial, usdt_coins_initial);

        let (x_res, y_res) = liquidity_pool::get_reserves_size<BTC, USDT, LP>(pool_owner_addr);
        assert!(x_res == 10000000000, 0);
        assert!(y_res == 2800000000000, 1);

        let (x_cum_price, y_cum_price, ts) = liquidity_pool::get_cumulative_prices<BTC, USDT, LP>(pool_owner_addr);
        assert!(x_cum_price == 0, 2);
        assert!(y_cum_price == 0, 3);
        assert!(ts == 1660545565, 4);

        let btc_coins_user = test_coins::mint<BTC>(&coin_admin, 1500000000);
        let usdt_coins_user = test_coins::mint<USDT>(&coin_admin, 420000000000);

        let lp_coins_user =
            liquidity_pool::mint<BTC, USDT, LP>(pool_owner_addr, btc_coins_user, usdt_coins_user);

        let (x_res, y_res) = liquidity_pool::get_reserves_size<BTC, USDT, LP>(pool_owner_addr);
        assert!(x_res == 11500000000, 5);
        assert!(y_res == 3220000000000, 6);

        let (x_cum_price, y_cum_price, ts) = liquidity_pool::get_cumulative_prices<BTC, USDT, LP>(pool_owner_addr);
        assert!(x_cum_price == 0, 7);
        assert!(y_cum_price == 0, 8);
        assert!(ts == 1660545565, 9);

        timestamp::fast_forward_seconds(3600);

        let btc_coins_to_exchange = test_coins::mint<BTC>(&coin_admin, 2500000000);
        let (btc_zero, usdt_coins) =
            liquidity_pool::swap<BTC, USDT, LP>(
                pool_owner_addr,
                btc_coins_to_exchange, 0,
                coin::zero<USDT>(), 573582276219
            );
        assert!(coin::value(&usdt_coins) == 573582276219, 10);

        let (x_res, y_res) = liquidity_pool::get_reserves_size<BTC, USDT, LP>(pool_owner_addr);
        assert!(x_res == 13997500000, 11);
        assert!(y_res == 2646417723781, 12);

        let (x_cum_price, y_cum_price, ts) = liquidity_pool::get_cumulative_prices<BTC, USDT, LP>(pool_owner_addr);
        assert!(x_cum_price == 18594318026299228027920000, 13);
        assert!(y_cum_price == 237172423804837092000, 14);
        assert!(ts == 1660549165, 15);

        emergency::pause(&emergency_acc);
        let lp_coins_user_val = coin::value(&lp_coins_user);
        let lp_coins_to_burn_part = coin::extract(&mut lp_coins_user, lp_coins_user_val / 2);
        let (btc_earned_user, usdt_earned_user) = liquidity_pool::burn<BTC, USDT, LP>(
            pool_owner_addr,
            lp_coins_to_burn_part,
        );

        assert!(coin::value(&btc_earned_user) == 912880434, 16);
        assert!(coin::value(&usdt_earned_user) == 172592460234, 17);

        test_coins::burn(&coin_admin, btc_earned_user);
        test_coins::burn(&coin_admin, usdt_earned_user);

        emergency::resume(&emergency_acc);

        let (x_res, y_res) = liquidity_pool::get_reserves_size<BTC, USDT, LP>(pool_owner_addr);
        assert!(x_res == 13084619566, 18);
        assert!(y_res == 2473825263547, 19);

        let (x_cum_price, y_cum_price, ts) = liquidity_pool::get_cumulative_prices<BTC, USDT, LP>(pool_owner_addr);
        assert!(x_cum_price == 18594318026299228027920000, 20);
        assert!(y_cum_price == 237172423804837092000, 21);
        assert!(ts == 1660549165, 22);

        timestamp::fast_forward_seconds(3600);

        let usdt_coins_to_exchange = test_coins::mint<USDT>(&coin_admin, 10000000000);
        let (btc_coins, usdt_zero) =
            liquidity_pool::swap<BTC, USDT, LP>(
                pool_owner_addr,
                coin::zero<BTC>(), 52521904,
                usdt_coins_to_exchange, 0
            );

        let (x_res, y_res) = liquidity_pool::get_reserves_size<BTC, USDT, LP>(pool_owner_addr);
        assert!(x_res == 13032097662, 23);
        assert!(y_res == 2483815263547, 24);

        let (x_cum_price, y_cum_price, ts) = liquidity_pool::get_cumulative_prices<BTC, USDT, LP>(pool_owner_addr);
        assert!(x_cum_price == 31149706178195224153700400, 25);
        assert!(y_cum_price == 588420782034956560800, 26);
        assert!(ts == 1660552765, 27);

        timestamp::fast_forward_seconds(3600);

        emergency::pause(&emergency_acc);

        let (btc_earned_user, usdt_earned_user) = liquidity_pool::burn<BTC, USDT, LP>(
            pool_owner_addr,
            lp_coins_user,
        );
        assert!(coin::value(&btc_earned_user) == 909216115, 28);
        assert!(coin::value(&usdt_earned_user) == 173289436992, 29);

        let (btc_earned_initial, usdt_earned_initial) = liquidity_pool::burn<BTC, USDT, LP>(
            pool_owner_addr,
            lp_coins_initial,
        );
        assert!(coin::value(&btc_earned_initial) == 12122881547, 30);
        assert!(coin::value(&usdt_earned_initial) == 2310525826555, 31);

        emergency::resume(&emergency_acc);

        let (x_res, y_res) = liquidity_pool::get_reserves_size<BTC, USDT, LP>(pool_owner_addr);
        assert!(x_res == 0, 32);
        assert!(y_res == 0, 33);

        let (x_cum_price, y_cum_price, ts) = liquidity_pool::get_cumulative_prices<BTC, USDT, LP>(pool_owner_addr);
        assert!(x_cum_price == 43806601518678425423523600, 34);
        assert!(y_cum_price == 936852159292991150400, 35);
        assert!(ts == 1660556365, 36);

        coin::destroy_zero(btc_zero);
        coin::destroy_zero(usdt_zero);
        test_coins::burn(&coin_admin, btc_coins);
        test_coins::burn(&coin_admin, usdt_coins);
        test_coins::burn(&coin_admin, btc_earned_user);
        test_coins::burn(&coin_admin, usdt_earned_user);
        test_coins::burn(&coin_admin, btc_earned_initial);
        test_coins::burn(&coin_admin, usdt_earned_initial);
    }

    // Compute LP
    #[test]
    fun test_compute_lp_uncorrelated() {
        let x_res = 100;
        let y_res = 100;
        let x_res_new = 101 * 10000;
        let y_res_new = 101 * 10000;

        liquidity_pool::compute_and_verify_lp_value_for_test(
            0,
            0,
            2,
            x_res,
            y_res,
            x_res_new,
            y_res_new,
        );

        let x_res = 18446744073709551615;
        let y_res = 18446744073709551515;
        let x_res_new = 18446744073709551615 * 10000;
        let y_res_new = 18446744073709551615 * 10000;

        liquidity_pool::compute_and_verify_lp_value_for_test(
            0,
            0,
            2,
            x_res,
            y_res,
            x_res_new,
            y_res_new,
        );

        let x_res = 18446744073709551115;
        let y_res = 18446744073709551115;
        let x_res_new = 18446744073709551615 * 10000;
        let y_res_new = 18446744073709551615 * 10000;

        liquidity_pool::compute_and_verify_lp_value_for_test(
            10000,
            10000,
            2,
            x_res,
            y_res,
            x_res_new,
            y_res_new,
        );
    }

    #[test]
    #[expected_failure(abort_code=105)]
    fun test_compute_lp_uncorrelated_fails_equal() {
        let x_res = 0;
        let y_res = 0;
        let x_res_new = 0;
        let y_res_new = 0;

        liquidity_pool::compute_and_verify_lp_value_for_test(
            0,
            0,
            2,
            x_res,
            y_res,
            x_res_new,
            y_res_new,
        );
    }

    #[test]
    #[expected_failure(abort_code=105)]
    fun test_compute_lp_uncorrelated_fails_equal_1() {
        let x_res = 18446744073709551615;
        let y_res = 18446744073709551615;
        let x_res_new = 18446744073709551615 * 10000;
        let y_res_new = 18446744073709551615 * 10000;

        liquidity_pool::compute_and_verify_lp_value_for_test(
            0,
            0,
            2,
            x_res,
            y_res,
            x_res_new,
            y_res_new,
        );
    }

    #[test]
    #[expected_failure(abort_code=105)]
    fun test_compute_lp_uncorrelated_fails_equal_2() {
        let x_res = 18446744073709551615;
        let y_res = 1;
        let x_res_new = 1 * 10000;
        let y_res_new = 18446744073709551615 * 10000;

        liquidity_pool::compute_and_verify_lp_value_for_test(
            0,
            0,
            2,
            x_res,
            y_res,
            x_res_new,
            y_res_new,
        );
    }

    #[test]
    #[expected_failure(abort_code=105)]
    fun test_compute_lp_uncorrelated_fails_less() {
        let x_res = 100;
        let y_res = 99;
        let x_res_new = 100 * 10000;
        let y_res_new = 99 * 10000;

        liquidity_pool::compute_and_verify_lp_value_for_test(
            0,
            0,
            2,
            x_res,
            y_res,
            x_res_new,
            y_res_new,
        );
    }

    #[test]
    #[expected_failure(abort_code=105)]
    fun test_compute_lp_uncorrelated_fails_less_1() {
        let x_res = 18446744073709551615;
        let y_res = 10;
        let x_res_new = 18446744073709551613 * 10000;
        let y_res_new = 10 * 10000;

        liquidity_pool::compute_and_verify_lp_value_for_test(
            0,
            0,
            2,
            x_res,
            y_res,
            x_res_new,
            y_res_new,
        );
    }

    #[test]
    fun test_compute_lp_stable() {
        let x_res = 10000;
        let y_res = 100;
        let x_res_new = 9999;
        let y_res_new = 101;

        liquidity_pool::compute_and_verify_lp_value_for_test(
            100,
            10,
            1,
            x_res,
            y_res,
            x_res_new,
            y_res_new,
        );

        let x_res = 10000;
        let y_res = 100;
        let x_res_new = 10001;
        let y_res_new = 100;

        liquidity_pool::compute_and_verify_lp_value_for_test(
            100,
            10,
            1,
            x_res,
            y_res,
            x_res_new,
            y_res_new,
        );

        let x_res = 1000000001;
        let y_res = 100;
        let x_res_new = 1000000001;
        let y_res_new = 101;

        liquidity_pool::compute_and_verify_lp_value_for_test(
            1000000000,
            10,
            1,
            x_res,
            y_res,
            x_res_new,
            y_res_new,
        );

        let x_res = 100000000000000000;
        let y_res = 100000000000000000;
        let x_res_new = 100000000000000001;
        let y_res_new = 100000000000000001;

        liquidity_pool::compute_and_verify_lp_value_for_test(
            100000000,
            100000000,
            1,
            x_res,
            y_res,
            x_res_new,
            y_res_new,
        );
    }

    #[test]
    #[expected_failure(abort_code=105)]
    fun test_compute_lp_stable_less_fails() {
        let x_res = 10000;
        let y_res = 100;
        let x_res_new = 10001;
        let y_res_new = 99;

        liquidity_pool::compute_and_verify_lp_value_for_test(
            10000,
            100,
            1,
            x_res,
            y_res,
            x_res_new,
            y_res_new,
        );
    }

    #[test]
    #[expected_failure(abort_code=105)]
    fun test_compute_lp_stable_less_fails_1() {
        let x_res = 10000;
        let y_res = 10;
        let x_res_new = 10001;
        let y_res_new = 9;

        liquidity_pool::compute_and_verify_lp_value_for_test(
            10000,
            10,
            1,
            x_res,
            y_res,
            x_res_new,
            y_res_new,
        );
    }

    #[test]
    #[expected_failure(abort_code=105)]
    fun test_compute_lp_stable_equal_fails() {
        let x_res = 1000000001;
        let y_res = 100;
        let x_res_new = 1000000009;
        let y_res_new = 100;

        liquidity_pool::compute_and_verify_lp_value_for_test(
            1000000000,
            10,
            1,
            x_res,
            y_res,
            x_res_new,
            y_res_new,
        );
    }

    #[test]
    #[expected_failure(abort_code=105)]
    fun test_compute_lp_stable_equal_fails_1() {
        let x_res = 0;
        let y_res = 0;
        let x_res_new = 0;
        let y_res_new = 0;

        liquidity_pool::compute_and_verify_lp_value_for_test(
            1000000000,
            10,
            1,
            x_res,
            y_res,
            x_res_new,
            y_res_new,
        );
    }

    // Update cumulative price itself.
    #[test(coin_admin = @test_coin_admin, pool_owner = @test_pool_owner)]
    fun test_cumulative_price(coin_admin: signer, pool_owner: signer) {
        genesis::setup();

        create_account(&coin_admin);
        create_account(&pool_owner);

        test_coins::register_coins(&coin_admin);
        register_lp_for_fails(&pool_owner);

        let pool_owner_addr = signer::address_of(&pool_owner);

        timestamp::fast_forward_seconds(1660545565);

        let (x_cum_price, y_cum_price, ts) = liquidity_pool::update_cumulative_price_for_test<BTC, USDT, LP>(
            &pool_owner,
            1660545565 - 3600,
            18446744073709551615,
            18446744073709551615,
            8500000000000000,
            126000000000000,
            test_lp::get_mint_cap(pool_owner_addr),
            test_lp::get_burn_cap(pool_owner_addr),
        );

        assert!(ts == 1660545565, 0);
        assert!(x_cum_price == 1002851816054256914415, 1);
        assert!(y_cum_price == 4479942007502107673191215, 2);
    }

    #[test(coin_admin = @test_coin_admin, pool_owner = @test_pool_owner)]
    fun test_cumulative_price_1(coin_admin: signer, pool_owner: signer) {
        genesis::setup();

        create_account(&coin_admin);
        create_account(&pool_owner);

        test_coins::register_coins(&coin_admin);
        register_lp_for_fails(&pool_owner);

        let pool_owner_addr = signer::address_of(&pool_owner);

        timestamp::fast_forward_seconds(1660545565);

        let (x_cum_price, y_cum_price, ts) = liquidity_pool::update_cumulative_price_for_test<BTC, USDT, LP>(
            &pool_owner,
            1660545565 - 3600,
            0,
            0,
            1123123,
            255666393,
            test_lp::get_mint_cap(pool_owner_addr),
            test_lp::get_burn_cap(pool_owner_addr),
        );

        assert!(ts == 1660545565, 0);
        assert!(x_cum_price == 15117102108771710567580000, 1);
        assert!(y_cum_price == 291726512367500775600, 2);
    }

    #[test(coin_admin = @test_coin_admin, pool_owner = @test_pool_owner)]
    fun test_cumulative_price_2(coin_admin: signer, pool_owner: signer) {
        genesis::setup();

        create_account(&coin_admin);
        create_account(&pool_owner);

        test_coins::register_coins(&coin_admin);
        register_lp_for_fails(&pool_owner);

        let pool_owner_addr = signer::address_of(&pool_owner);

        timestamp::fast_forward_seconds(1660545565);

        let (x_cum_price, y_cum_price, ts) = liquidity_pool::update_cumulative_price_for_test<BTC, USDT, LP>(
            &pool_owner,
            0,
            10,
            10,
            583,
            984,
            test_lp::get_mint_cap(pool_owner_addr),
            test_lp::get_burn_cap(pool_owner_addr),
        );

        assert!(ts == 1660545565, 0);
        assert!(x_cum_price == 51700776184088875072100447870 + 10, 1);
        assert!(y_cum_price == 18148635398524546874446331270 + 10, 2);
    }

    #[test(coin_admin = @test_coin_admin, pool_owner = @test_pool_owner)]
    fun test_cumulative_price_3(coin_admin: signer, pool_owner: signer) {
        genesis::setup();

        create_account(&coin_admin);
        create_account(&pool_owner);

        test_coins::register_coins(&coin_admin);
        register_lp_for_fails(&pool_owner);

        let pool_owner_addr = signer::address_of(&pool_owner);

        timestamp::fast_forward_seconds(3600);

        let (x_cum_price, y_cum_price, ts) = liquidity_pool::update_cumulative_price_for_test<BTC, USDT, LP>(
            &pool_owner,
            0,
            0,
            0,
            0,
            0,
            test_lp::get_mint_cap(pool_owner_addr),
            test_lp::get_burn_cap(pool_owner_addr),
        );

        assert!(ts == 3600, 0);
        assert!(x_cum_price == 0, 1);
        assert!(y_cum_price == 0, 2);
    }

    #[test(coin_admin = @test_coin_admin, pool_owner = @test_pool_owner)]
    fun test_cumulative_price_max_time(coin_admin: signer, pool_owner: signer) {
        genesis::setup();

        create_account(&coin_admin);
        create_account(&pool_owner);

        test_coins::register_coins(&coin_admin);
        register_lp_for_fails(&pool_owner);

        let pool_owner_addr = signer::address_of(&pool_owner);

        timestamp::update_global_time_for_test(18446744073709551615);

        let (x_cum_price, y_cum_price, ts) = liquidity_pool::update_cumulative_price_for_test<BTC, USDT, LP>(
            &pool_owner,
            0,
            18446744073709551615,
            18446744073709551615,
            18446744073709551615,
            18446744073709551615,
            test_lp::get_mint_cap(pool_owner_addr),
            test_lp::get_burn_cap(pool_owner_addr),
        );

        assert!(ts == 18446744073709, 0);
        assert!(x_cum_price == 340282366920946734669822609541650, 1);
        assert!(y_cum_price == 340282366920946734669822609541650, 2);
    }

    #[test(coin_admin = @test_coin_admin, pool_owner = @test_pool_owner)]
    fun test_cumulative_price_overflow(coin_admin: signer, pool_owner: signer) {
        genesis::setup();

        create_account(&coin_admin);
        create_account(&pool_owner);

        test_coins::register_coins(&coin_admin);
        register_lp_for_fails(&pool_owner);

        let pool_owner_addr = signer::address_of(&pool_owner);

        timestamp::fast_forward_seconds(1);

        let (x_cum_price, y_cum_price, ts) = liquidity_pool::update_cumulative_price_for_test<BTC, USDT, LP>(
            &pool_owner,
            0,
            340282366920938463463374607431768211455,
            340282366920938463463374607431768211455,
            18446744073709551615,
            18446744073709551615,
            test_lp::get_mint_cap(pool_owner_addr),
            test_lp::get_burn_cap(pool_owner_addr),
        );

        assert!(ts == 1, 0);
        assert!(x_cum_price == 18446744073709551614, 1);
        assert!(y_cum_price == 18446744073709551614, 2);
    }

    #[test(coin_admin = @test_coin_admin, pool_owner = @test_pool_owner)]
    fun test_cumulative_price_overflow_1(coin_admin: signer, pool_owner: signer) {
        genesis::setup();

        create_account(&coin_admin);
        create_account(&pool_owner);

        test_coins::register_coins(&coin_admin);
        register_lp_for_fails(&pool_owner);

        let pool_owner_addr = signer::address_of(&pool_owner);

        timestamp::update_global_time_for_test(18446744073709551615);

        let (x_cum_price, y_cum_price, ts) = liquidity_pool::update_cumulative_price_for_test<BTC, USDT, LP>(
            &pool_owner,
            0,
            340282366920938463463374607431768211455,
            340282366920938463463374607431768211455,
            18446744073709551615,
            18446744073709551615,
            test_lp::get_mint_cap(pool_owner_addr),
            test_lp::get_burn_cap(pool_owner_addr),
        );

        assert!(ts == 18446744073709, 0);
        assert!(x_cum_price == 340282366920928287925748899990034, 1);
        assert!(y_cum_price == 340282366920928287925748899990034, 2);
    }
}<|MERGE_RESOLUTION|>--- conflicted
+++ resolved
@@ -791,16 +791,6 @@
         let (zero, usdt_coins) =
             liquidity_pool::swap<BTC, USDT, LP>(
                 pool_owner_addr,
-<<<<<<< HEAD
-                usdc_coins_to_exchange, 0,
-                coin::zero<USDT>(), 672790928423
-            );
-        assert!(coin::value(&usdt_coins) == 672790928423, 0);
-
-         let (x_res, y_res) = liquidity_pool::get_reserves_size<USDC, USDT, LP>(pool_owner_addr);
-         assert!(x_res == 22070939508, 1);
-         assert!(y_res == 827209071577, 2);
-=======
                 btc_coins_to_exchange, 0,
                 coin::zero<USDT>(), 1
             );
@@ -809,7 +799,6 @@
         let (x_res, y_res) = liquidity_pool::get_reserves_size<BTC, USDT, LP>(pool_owner_addr);
         assert!(x_res == 100102, 1);
         assert!(y_res == 100099, 2);
->>>>>>> 4f9ae0be
 
         coin::destroy_zero(zero);
         test_coins::burn(&coin_admin, usdt_coins);
@@ -848,20 +837,9 @@
         let (zero, usdt_coins) =
             liquidity_pool::swap<BTC, USDT, LP>(
                 pool_owner_addr,
-<<<<<<< HEAD
-                usdc_coins_to_exchange, 0,
-                coin::zero<USDT>(), 15199
-            );
-        assert!(coin::value(&usdt_coins) == 15199, 0);
-
-         let (x_res, y_res) = liquidity_pool::get_reserves_size<USDC, USDT, LP>(pool_owner_addr);
-         assert!(x_res == 15000000152, 1);
-         assert!(y_res == 1499999984801, 2);
-=======
                 btc_coins_to_exchange, 0,
                 coin::zero<USDT>(), 1
             );
->>>>>>> 4f9ae0be
 
         coin::destroy_zero(zero);
         test_coins::burn(&coin_admin, usdt_coins);
@@ -897,20 +875,9 @@
         let (zero, usdt_coins) =
             liquidity_pool::swap<BTC, USDT, LP>(
                 pool_owner_addr,
-<<<<<<< HEAD
-                usdc_coins_to_exchange, 0,
-                coin::zero<USDT>(), 672791099
-            );
-        assert!(coin::value(&usdt_coins) == 672791099, 0);
-
-         let (x_res, y_res) = liquidity_pool::get_reserves_size<USDC, USDT, LP>(pool_owner_addr);
-         assert!(x_res == 15006741407, 1);
-         assert!(y_res == 1499327208901, 2);
-=======
                 btc_coins_to_exchange, 0,
                 coin::zero<USDT>(), 0
             );
->>>>>>> 4f9ae0be
 
         coin::destroy_zero(zero);
         test_coins::burn(&coin_admin, usdt_coins);
@@ -1093,30 +1060,18 @@
         coins::register_internal<LP>(&pool_owner);
         coin::deposit(pool_owner_addr, lp_coins);
 
-<<<<<<< HEAD
-        let usdt_coins_to_exchange = test_coins::mint<USDT>(&coin_admin, 999901);
-        let (usdc_coins, zero) =
-            liquidity_pool::swap<USDC, USDT, LP>(
-=======
         let usdt_coins_to_exchange = test_coins::mint<USDT>(&coin_admin, 28000000000);
         let (btc_coins, zero) =
             liquidity_pool::swap<BTC, USDT, LP>(
->>>>>>> 4f9ae0be
                 pool_owner_addr,
                 coin::zero<BTC>(), 98715803,
                 usdt_coins_to_exchange, 0
             );
         assert!(coin::value(&btc_coins) == 98715803, 0);
 
-<<<<<<< HEAD
-        let (x_res, y_res) = liquidity_pool::get_reserves_size<USDC, USDT, LP>(pool_owner_addr);
-        assert!(y_res == 100998902, 1);
-        assert!(x_res == 990031, 2);
-=======
         let (x_res, y_res) = liquidity_pool::get_reserves_size<BTC, USDT, LP>(pool_owner_addr);
         assert!(x_res == 9901284197, 1);
         assert!(y_res == 2827972000000, 2);
->>>>>>> 4f9ae0be
 
         coin::destroy_zero(zero);
         test_coins::burn(&coin_admin, btc_coins);
@@ -1282,16 +1237,10 @@
         coins::register_internal<LP>(&pool_owner);
         coin::deposit(pool_owner_addr, lp_coins);
 
-<<<<<<< HEAD
-        let usdt_coins_to_exchange = test_coins::mint<USDT>(&coin_admin, 125804314);
-        let (usdc_coins, zero) =
-            liquidity_pool::swap<USDC, USDT, LP>(
-=======
         // 1 minus fee for 1
         let btc_coins_to_exchange = test_coins::mint<BTC>(&coin_admin, 1);
         let (zero, usdt_coins) =
             liquidity_pool::swap<BTC, USDT, LP>(
->>>>>>> 4f9ae0be
                 pool_owner_addr,
                 btc_coins_to_exchange, 0,
                 coin::zero<USDT>(), 1
