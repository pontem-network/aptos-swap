#[test_only]
module liquidswap::liquidity_pool_tests {
    use std::string::utf8;
    use std::signer;
    use std::option;

    use aptos_framework::coin;
    use aptos_framework::coins;
    use aptos_framework::genesis;
    use aptos_framework::timestamp;

    use liquidswap::liquidity_pool;
<<<<<<< HEAD

    use test_coin_admin::test_coins::{Self, USDT, BTC, USDC};
    use test_pool_owner::test_lp::{Self, LP};
    use test_helpers::test_account::create_account;
=======
    use liquidswap::coin_helper::supply;
>>>>>>> e0e10db6

    use test_coin_admin::test_coins::{Self, USDT, BTC, USDC};
    use test_pool_owner::test_lp::{Self, LP, register_lp_for_fails};
    use test_helpers::test_account::create_account;
    use liquidswap::emergency;

    // Register pool tests.

    #[test(coin_admin = @test_coin_admin, pool_owner = @test_pool_owner)]
    fun test_create_empty_pool(coin_admin: signer, pool_owner: signer) {
        genesis::setup();

        create_account(&coin_admin);
        create_account(&pool_owner);

        create_account(&coin_admin);
        create_account(&pool_owner);

        test_coins::register_coins(&coin_admin);
        let pool_owner_addr = signer::address_of(&pool_owner);

        let pool_curve_type = 2;
        let pool_lp_name = utf8(b"LiquidSwap LP");
        let pool_lp_symbol = utf8(b"LP-BTC-USDT");

        liquidity_pool::register<BTC, USDT, LP>(
            &pool_owner,
            pool_lp_name,
            pool_lp_symbol,
            pool_curve_type,
        );

        let (x_res_val, y_res_val) =
            liquidity_pool::get_reserves_size<BTC, USDT, LP>(pool_owner_addr);
        assert!(x_res_val == 0, 0);
        assert!(y_res_val == 0, 1);

        let (x_price, y_price, _) =
            liquidity_pool::get_cumulative_prices<BTC, USDT, LP>(pool_owner_addr);
        assert!(x_price == 0, 2);
        assert!(y_price == 0, 3);
<<<<<<< HEAD
=======

        // Check created LP.

        let curve_type = liquidity_pool::get_curve_type<BTC, USDT, LP>(pool_owner_addr);
        assert!(coin::is_coin_initialized<LP>(), 4);
        assert!(curve_type == pool_curve_type, 5);
        let lp_name = coin::name<LP>();
        assert!(lp_name == pool_lp_name, 6);
        let lp_symbol = coin::symbol<LP>();
        assert!(lp_symbol == pool_lp_symbol, 7);
        let lp_supply = coin::supply<LP>();
        assert!(option::is_some(&lp_supply), 8);
        assert!(*option::borrow(&lp_supply) == 0, 9);

        // Get cummulative prices.

        let (x_cum_price, y_cum_price, ts) = liquidity_pool::get_cumulative_prices<BTC, USDT, LP>(pool_owner_addr);
        assert!(x_cum_price == 0, 10);
        assert!(y_cum_price == 0, 11);
        assert!(ts == 0, 12);

        // Check if it's locked.
        assert!(!liquidity_pool::is_pool_locked<BTC, USDT, LP>(pool_owner_addr), 13);
    }

    #[test(coin_admin = @test_coin_admin, pool_owner = @test_pool_owner, emergency_acc = @emergency_admin)]
    #[expected_failure(abort_code=4001)]
    fun test_create_pool_emergency_fails(coin_admin: signer, pool_owner: signer, emergency_acc: signer) {
        genesis::setup();

        create_account(&coin_admin);
        create_account(&pool_owner);

        test_coins::register_coins(&coin_admin);

        let pool_curve_type = 2;
        let pool_lp_name = utf8(b"LiquidSwap LP");
        let pool_lp_symbol = utf8(b"LP-BTC-USDT");

        emergency::pause(&emergency_acc);
        liquidity_pool::register<BTC, USDT, LP>(
            &pool_owner,
            pool_lp_name,
            pool_lp_symbol,
            pool_curve_type,
        );
    }

    #[test(coin_admin = @test_coin_admin, pool_owner = @test_pool_owner)]
    fun test_create_empty_pool_stable(coin_admin: signer, pool_owner: signer) {
        genesis::setup();

        create_account(&coin_admin);
        create_account(&pool_owner);

        test_coins::register_coins(&coin_admin);
        let pool_owner_addr = signer::address_of(&pool_owner);

        let pool_curve_type = 1;
        let pool_lp_name = utf8(b"LiquidSwap LP");
        let pool_lp_symbol = utf8(b"LP-BTC-USDT");

        liquidity_pool::register<BTC, USDT, LP>(
            &pool_owner,
            pool_lp_name,
            pool_lp_symbol,
            pool_curve_type,
        );

        let (x_res_val, y_res_val) =
            liquidity_pool::get_reserves_size<BTC, USDT, LP>(pool_owner_addr);
        assert!(x_res_val == 0, 0);
        assert!(y_res_val == 0, 1);

        // Check scales.
        let (x_scale, y_scale) = liquidity_pool::get_decimals_scales<BTC, USDT, LP>(pool_owner_addr);
        assert!(x_scale == 100000000, 2);
        assert!(y_scale == 1000000, 3);

        // Check created LP.

        let curve_type = liquidity_pool::get_curve_type<BTC, USDT, LP>(pool_owner_addr);
        assert!(coin::is_coin_initialized<LP>(), 4);
        assert!(curve_type == pool_curve_type, 5);
        let lp_name = coin::name<LP>();
        assert!(lp_name == pool_lp_name, 6);
        let lp_symbol = coin::symbol<LP>();
        assert!(lp_symbol == pool_lp_symbol, 7);
        let lp_supply = coin::supply<LP>();
        assert!(option::is_some(&lp_supply), 8);

        // Get cummulative prices.

        let (x_cumm_price, y_cumm_price, ts) = liquidity_pool::get_cumulative_prices<BTC, USDT, LP>(pool_owner_addr);
        assert!(x_cumm_price == 0, 9);
        assert!(y_cumm_price == 0, 10);
        assert!(ts == 0, 11);

        // Check if it's locked.
        assert!(!liquidity_pool::is_pool_locked<BTC, USDT, LP>(pool_owner_addr), 12);
>>>>>>> e0e10db6
    }

    #[test(coin_admin = @test_coin_admin, pool_owner = @test_pool_owner)]
    #[expected_failure(abort_code = 100)]
    fun test_fail_if_coin_generics_provided_in_the_wrong_order(coin_admin: signer, pool_owner: signer) {
        genesis::setup();

        create_account(&coin_admin);
        create_account(&pool_owner);

        create_account(&coin_admin);
        create_account(&pool_owner);

        test_coins::register_coins(&coin_admin);
        let pool_owner_addr = signer::address_of(&pool_owner);
        liquidity_pool::register<BTC, USDT, LP>(
            &pool_owner,
            utf8(b"LiquidSwap LP"),
            utf8(b"LP-BTC-USDT"),
            2
        );

        // here generics are provided as USDT-BTC, but pool is BTC-USDT. `reverse` parameter is irrelevant
        let (_x_price, _y_price, _) =
            liquidity_pool::get_cumulative_prices<USDT, BTC, LP>(pool_owner_addr);
    }

    #[test(coin_admin = @test_coin_admin, pool_owner = @test_pool_owner)]
    #[expected_failure(abort_code = 3001)]
    fun test_fail_if_x_is_not_coin(coin_admin: signer, pool_owner: signer) {
        genesis::setup();

        create_account(&coin_admin);
        create_account(&pool_owner);

        test_coins::register_coin<USDT>(&coin_admin, b"USDT", b"USDT", 6);

        liquidity_pool::register<BTC, USDT, LP>(
            &pool_owner,
            utf8(b"LiquidSwap LP"),
            utf8(b"LP-BTC-USDT"),
            2
        );
    }

    #[test(coin_admin = @test_coin_admin, pool_owner = @test_pool_owner)]
    #[expected_failure(abort_code = 3001)]
    fun test_fail_if_y_is_not_coin(coin_admin: signer, pool_owner: signer) {
        genesis::setup();

        create_account(&coin_admin);
        create_account(&pool_owner);

        test_coins::register_coin<BTC>(&coin_admin, b"BTC", b"BTC", 8);

        liquidity_pool::register<BTC, USDT, LP>(
            &pool_owner,
            utf8(b"LiquidSwap LP"),
            utf8(b"LP-BTC-USDT"),
            2
        );
    }

    #[test(coin_admin = @test_coin_admin, pool_owner = @test_pool_owner)]
    #[expected_failure(abort_code = 524290)]
    fun test_fail_register_if_lp_is_coin_already(coin_admin: signer, pool_owner: signer) {
        genesis::setup();

        create_account(&coin_admin);
        create_account(&pool_owner);

        create_account(&coin_admin);
        create_account(&pool_owner);

        test_coins::register_coins(&coin_admin);
        test_lp::register_lp_for_fails(&pool_owner);

        liquidity_pool::register<BTC, USDT, LP>(
            &pool_owner,
            utf8(b"LiquidSwap LP"),
            utf8(b"LP-BTC-USDT"),
            2
        );
    }

    #[test(coin_admin = @test_coin_admin, pool_owner = @test_pool_owner)]
    #[expected_failure(abort_code = 101)]
    fun test_fail_if_pool_already_exists(coin_admin: signer, pool_owner: signer) {
        genesis::setup();

        create_account(&coin_admin);
        create_account(&pool_owner);

        create_account(&coin_admin);
        create_account(&pool_owner);

        test_coins::register_coins(&coin_admin);

        liquidity_pool::register<BTC, USDT, LP>(
            &pool_owner,
            utf8(b"LiquidSwap LP"),
            utf8(b"LP-BTC-USDT"),
            2
        );

        liquidity_pool::register<BTC, USDT, LP>(
            &pool_owner,
            utf8(b"LiquidSwap LP"),
            utf8(b"LP-BTC-USDT"),
            2
        );
    }

    #[test(coin_admin = @test_coin_admin, pool_owner = @test_pool_owner)]
    #[expected_failure(abort_code = 110)]
    fun test_fail_if_wrong_curve(coin_admin: signer, pool_owner: signer) {
        genesis::setup();

        create_account(&coin_admin);
        create_account(&pool_owner);

        test_coins::register_coins(&coin_admin);

        liquidity_pool::register<BTC, USDT, LP>(
            &pool_owner,
            utf8(b"LiquidSwap LP"),
            utf8(b"LP-BTC-USDT"),
            0
        );
    }

    #[test(coin_admin = @test_coin_admin, pool_owner = @test_pool_owner)]
    #[expected_failure(abort_code = 110)]
    fun test_fail_if_wrong_curve_1(coin_admin: signer, pool_owner: signer) {
        genesis::setup();

        create_account(&coin_admin);
        create_account(&pool_owner);

        test_coins::register_coins(&coin_admin);

        liquidity_pool::register<BTC, USDT, LP>(
            &pool_owner,
            utf8(b"LiquidSwap LP"),
            utf8(b"LP-BTC-USDT"),
            3
        );
    }

    // Add liquidity tests.
    #[test(coin_admin = @test_coin_admin, pool_owner = @test_pool_owner)]
    fun test_add_liquidity_to_empty_pool(coin_admin: signer, pool_owner: signer) {
        genesis::setup();

        create_account(&coin_admin);
        create_account(&pool_owner);

        test_coins::register_coins(&coin_admin);

        liquidity_pool::register<BTC, USDT, LP>(
            &pool_owner,
            utf8(b"LiquidSwap LP"),
            utf8(b"LP-BTC-USDT"),
            2
        );

        let pool_owner_addr = signer::address_of(&pool_owner);

        let btc_liq_val = 100000000;
        let usdt_liq_val = 28000000000;
        let btc_liq = test_coins::mint<BTC>(&coin_admin, btc_liq_val);
        let usdt_liq = test_coins::mint<USDT>(&coin_admin, usdt_liq_val);

        timestamp::fast_forward_seconds(1660338836);

        let lp_coins =
<<<<<<< HEAD
            liquidity_pool::mint<BTC, USDT, LP>(pool_owner_addr, btc_coins, usdt_coins);
        assert!(coin::value(&lp_coins) == 99100, 0);

        let (x_res, y_res) = liquidity_pool::get_reserves_size<BTC, USDT, LP>(pool_owner_addr);
        assert!(x_res == 100100, 1);
        assert!(y_res == 100100, 2);
=======
            liquidity_pool::mint<BTC, USDT, LP>(pool_owner_addr, btc_liq, usdt_liq);

        let expected_liquidity = 1673320053 - 1000;
        assert!(coin::value(&lp_coins) == expected_liquidity, 0);
        assert!(supply<LP>() == (expected_liquidity as u128), 1);

        let (x_res, y_res) = liquidity_pool::get_reserves_size<BTC, USDT, LP>(pool_owner_addr);
        assert!(x_res == btc_liq_val, 2);
        assert!(y_res == usdt_liq_val, 3);
>>>>>>> e0e10db6

        let (x_price, y_price, ts) = liquidity_pool::get_cumulative_prices<BTC, USDT, LP>(pool_owner_addr);
        assert!(x_price == 0, 4);
        assert!(y_price == 0, 5);
        assert!(ts == 1660338836, 6);

<<<<<<< HEAD
        assert!(coin::value(&btc_return) == 100100, 3);
        assert!(coin::value(&usdt_return) == 100100, 4);

        let (x_res, y_res) = liquidity_pool::get_reserves_size<BTC, USDT, LP>(pool_owner_addr);
        assert!(x_res == 0, 5);
        assert!(y_res == 0, 6);
=======
        coins::register_internal<LP>(&pool_owner);
        coin::deposit(pool_owner_addr, lp_coins)
    }

    #[test(coin_admin = @test_coin_admin, pool_owner = @test_pool_owner)]
    #[expected_failure(abort_code=102)]
    fun test_add_liquidity_less_than_minimal(coin_admin: signer, pool_owner: signer) {
        genesis::setup();
>>>>>>> e0e10db6

        create_account(&coin_admin);
        create_account(&pool_owner);

        test_coins::register_coins(&coin_admin);

        liquidity_pool::register<BTC, USDT, LP>(
            &pool_owner,
            utf8(b"LiquidSwap LP"),
            utf8(b"LP-BTC-USDT"),
            2
        );

        let pool_owner_addr = signer::address_of(&pool_owner);

        let btc_liq_val = 1000;
        let usdt_liq_val = 1000;
        let btc_liq = test_coins::mint<BTC>(&coin_admin, btc_liq_val);
        let usdt_liq = test_coins::mint<USDT>(&coin_admin, usdt_liq_val);

        let lp_coins =
            liquidity_pool::mint<BTC, USDT, LP>(pool_owner_addr, btc_liq, usdt_liq);

        coins::register_internal<LP>(&pool_owner);
        coin::deposit(pool_owner_addr, lp_coins)
    }

<<<<<<< HEAD
    #[test(core = @core_resources, coin_admin = @test_coin_admin, pool_owner = @test_pool_owner)]
    #[expected_failure(abort_code = 103)]
    fun test_add_liquidity_zero(core: signer, coin_admin: signer, pool_owner: signer) {
        genesis::setup(&core);

        create_account(&coin_admin);
        create_account(&pool_owner);

        test_coins::register_coins(&coin_admin);

        liquidity_pool::register<BTC, USDT, LP>(
            &pool_owner,
            utf8(b"LiquidSwap LP"),
            utf8(b"LP-BTC-USDT"),
            2
        );

        let btc_coins = test_coins::mint<BTC>(&coin_admin, 100100);
        let usdt_coins = test_coins::mint<USDT>(&coin_admin, 100100);

        let pool_owner_addr = signer::address_of(&pool_owner);
        let lp_coins =
            liquidity_pool::mint<BTC, USDT, LP>(pool_owner_addr, btc_coins, usdt_coins);
        assert!(coin::value(&lp_coins) == 99100, 0);

        let (x_res, y_res) = liquidity_pool::get_reserves_size<BTC, USDT, LP>(pool_owner_addr);
        assert!(x_res == 100100, 1);
        assert!(y_res == 100100, 2);

        let lp_coins_zero = liquidity_pool::mint<BTC, USDT, LP>(pool_owner_addr, coin::zero(), coin::zero());

        let (x_res, y_res) = liquidity_pool::get_reserves_size<BTC, USDT, LP>(pool_owner_addr);
        assert!(x_res == 100100, 3);
        assert!(y_res == 100100, 4);

        coins::register_internal<LP>(&coin_admin);
        coin::deposit(signer::address_of(&coin_admin), lp_coins);
        coin::deposit(signer::address_of(&coin_admin), lp_coins_zero);
    }

    #[test(core = @core_resources, coin_admin = @test_coin_admin, pool_owner = @test_pool_owner)]
    fun test_swap_coins(core: signer, coin_admin: signer, pool_owner: signer) {
        genesis::setup(&core);
=======
    #[test(coin_admin = @test_coin_admin, pool_owner = @test_pool_owner)]
    #[expected_failure(abort_code=102)]
    fun test_add_liquidity_zero_initially(coin_admin: signer, pool_owner: signer) {
        genesis::setup();

        create_account(&coin_admin);
        create_account(&pool_owner);
>>>>>>> e0e10db6

        create_account(&coin_admin);
        create_account(&pool_owner);

        test_coins::register_coins(&coin_admin);

        liquidity_pool::register<BTC, USDT, LP>(
            &pool_owner,
            utf8(b"LiquidSwap LP"),
            utf8(b"LP-BTC-USDT"),
            2
        );

        let pool_owner_addr = signer::address_of(&pool_owner);

        let btc_liq_val = 0;
        let usdt_liq_val = 0;
        let btc_liq = test_coins::mint<BTC>(&coin_admin, btc_liq_val);
        let usdt_liq = test_coins::mint<USDT>(&coin_admin, usdt_liq_val);

        let lp_coins =
<<<<<<< HEAD
            liquidity_pool::mint<BTC, USDT, LP>(pool_owner_addr, btc_coins, usdt_coins);
        coins::register_internal<LP>(&pool_owner);
        coin::deposit(pool_owner_addr, lp_coins);

        let btc_coins_to_exchange = test_coins::mint<BTC>(&coin_admin, 2);
        let (zero, usdt_coins) =
            liquidity_pool::swap<BTC, USDT, LP>(
                pool_owner_addr,
                btc_coins_to_exchange, 0,
                coin::zero<USDT>(), 1
            );
        assert!(coin::value(&usdt_coins) == 1, 0);

        let (x_res, y_res) = liquidity_pool::get_reserves_size<BTC, USDT, LP>(pool_owner_addr);
        assert!(x_res == 100102, 1);
        assert!(y_res == 100099, 2);
=======
            liquidity_pool::mint<BTC, USDT, LP>(pool_owner_addr, btc_liq, usdt_liq);

        coins::register_internal<LP>(&pool_owner);
        coin::deposit(pool_owner_addr, lp_coins)
    }

    #[test(coin_admin = @test_coin_admin, pool_owner = @test_pool_owner)]
    fun test_add_liquidity_minimal(coin_admin: signer, pool_owner: signer) {
        genesis::setup();

        create_account(&coin_admin);
        create_account(&pool_owner);

        test_coins::register_coins(&coin_admin);

        liquidity_pool::register<BTC, USDT, LP>(
            &pool_owner,
            utf8(b"LiquidSwap LP"),
            utf8(b"LP-BTC-USDT"),
            2
        );

        let pool_owner_addr = signer::address_of(&pool_owner);

        let btc_liq_val = 1001;
        let usdt_liq_val = 1001;
        let btc_liq = test_coins::mint<BTC>(&coin_admin, btc_liq_val);
        let usdt_liq = test_coins::mint<USDT>(&coin_admin, usdt_liq_val);

        let lp_coins =
            liquidity_pool::mint<BTC, USDT, LP>(pool_owner_addr, btc_liq, usdt_liq);

        let expected_liquidity = 1001 - 1000;
        assert!(coin::value(&lp_coins) == expected_liquidity, 0);
        assert!(supply<LP>() == (expected_liquidity as u128), 1);

        let (x_res, y_res) = liquidity_pool::get_reserves_size<BTC, USDT, LP>(pool_owner_addr);
        assert!(x_res == btc_liq_val, 2);
        assert!(y_res == usdt_liq_val, 3);
>>>>>>> e0e10db6

        coins::register_internal<LP>(&pool_owner);
        coin::deposit(pool_owner_addr, lp_coins)
    }

<<<<<<< HEAD
    #[test(core = @core_resources, coin_admin = @test_coin_admin, pool_owner = @test_pool_owner)]
    fun test_swap_coins_1(core: signer, coin_admin: signer, pool_owner: signer) {
        genesis::setup(&core);

        create_account(&coin_admin);
        create_account(&pool_owner);

        test_coins::register_coins(&coin_admin);

        liquidity_pool::register<BTC, USDT, LP>(
            &pool_owner,
            utf8(b"LiquidSwap LP"),
            utf8(b"LP-BTC-USDT"),
            2
        );

        let pool_owner_addr = signer::address_of(&pool_owner);

        let btc_coins = test_coins::mint<BTC>(&coin_admin, 10000000000);
        let usdt_coins = test_coins::mint<USDT>(&coin_admin, 2800000000000);

        let lp_coins =
            liquidity_pool::mint<BTC, USDT, LP>(pool_owner_addr, btc_coins, usdt_coins);
        coins::register_internal<LP>(&pool_owner);
        coin::deposit(pool_owner_addr, lp_coins);

        let btc_coins_to_exchange = test_coins::mint<BTC>(&coin_admin, 100000000);
        let (zero, usdt_coins) =
            liquidity_pool::swap<BTC, USDT, LP>(
                pool_owner_addr,
                btc_coins_to_exchange, 0,
                coin::zero<USDT>(), 27640424963
            );
        assert!(coin::value(&usdt_coins) == 27640424963, 0);

        let (x_res, y_res) = liquidity_pool::get_reserves_size<BTC, USDT, LP>(pool_owner_addr);
        assert!(x_res == 10099900000, 1);
        assert!(y_res == 2772359575037, 2);

        coin::destroy_zero(zero);
        test_coins::burn(&coin_admin, usdt_coins);
    }

    #[test(core = @core_resources, coin_admin = @test_coin_admin, pool_owner = @test_pool_owner)]
    #[expected_failure(abort_code=105)]
    fun test_swap_coins_1_fail(core: signer, coin_admin: signer, pool_owner: signer) {
        genesis::setup(&core);

        create_account(&coin_admin);
        create_account(&pool_owner);

        test_coins::register_coins(&coin_admin);

        liquidity_pool::register<BTC, USDT, LP>(
            &pool_owner,
            utf8(b"LiquidSwap LP"),
            utf8(b"LP-BTC-USDT"),
            2
        );

        let pool_owner_addr = signer::address_of(&pool_owner);

        let btc_coins = test_coins::mint<BTC>(&coin_admin, 10000000000);
        let usdt_coins = test_coins::mint<USDT>(&coin_admin, 2800000000000);

        let lp_coins =
            liquidity_pool::mint<BTC, USDT, LP>(pool_owner_addr, btc_coins, usdt_coins);
        coins::register_internal<LP>(&pool_owner);
        coin::deposit(pool_owner_addr, lp_coins);

        let btc_coins_to_exchange = test_coins::mint<BTC>(&coin_admin, 100000000);
        let (zero, usdt_coins) =
            liquidity_pool::swap<BTC, USDT, LP>(
                pool_owner_addr,
                btc_coins_to_exchange, 0,
                coin::zero<USDT>(), 27640424964
            );
        assert!(coin::value(&usdt_coins) == 27640424964, 0);

        coin::destroy_zero(zero);
        test_coins::burn(&coin_admin, usdt_coins);
    }

    #[test(core = @core_resources, coin_admin = @test_coin_admin, pool_owner = @test_pool_owner)]
    #[expected_failure(abort_code=104)]
    fun test_swap_coins_zero_fail(core: signer, coin_admin: signer, pool_owner: signer) {
        genesis::setup(&core);

        create_account(&coin_admin);
        create_account(&pool_owner);

        test_coins::register_coins(&coin_admin);

        liquidity_pool::register<BTC, USDT, LP>(
            &pool_owner,
            utf8(b"LiquidSwap LP"),
            utf8(b"LP-BTC-USDT"),
            2
        );

        let pool_owner_addr = signer::address_of(&pool_owner);

        let btc_coins = test_coins::mint<BTC>(&coin_admin, 10000000000);
        let usdt_coins = test_coins::mint<USDT>(&coin_admin, 2800000000000);

        let lp_coins =
            liquidity_pool::mint<BTC, USDT, LP>(pool_owner_addr, btc_coins, usdt_coins);
        coins::register_internal<LP>(&pool_owner);
        coin::deposit(pool_owner_addr, lp_coins);

        let (btc_coins, usdt_coins) =
            liquidity_pool::swap<BTC, USDT, LP>(
                pool_owner_addr,
                coin::zero<BTC>(), 1,
                coin::zero<USDT>(), 1
            );

        test_coins::burn(&coin_admin, usdt_coins);
        test_coins::burn(&coin_admin, btc_coins);
    }

    #[test(core = @core_resources, coin_admin = @test_coin_admin, pool_owner = @test_pool_owner)]
    fun test_swap_coins_vice_versa(core: signer, coin_admin: signer, pool_owner: signer) {
        genesis::setup(&core);

        create_account(&coin_admin);
        create_account(&pool_owner);

        test_coins::register_coins(&coin_admin);

        liquidity_pool::register<BTC, USDT, LP>(
            &pool_owner,
            utf8(b"LiquidSwap LP"),
            utf8(b"LP-BTC-USDT"),
            2
        );

        let pool_owner_addr = signer::address_of(&pool_owner);

        let btc_coins = test_coins::mint<BTC>(&coin_admin, 10000000000);
        let usdt_coins = test_coins::mint<USDT>(&coin_admin, 2800000000000);

        let lp_coins =
            liquidity_pool::mint<BTC, USDT, LP>(pool_owner_addr, btc_coins, usdt_coins);
        coins::register_internal<LP>(&pool_owner);
        coin::deposit(pool_owner_addr, lp_coins);

        let usdt_coins_to_exchange = test_coins::mint<USDT>(&coin_admin, 28000000000);
        let (btc_coins, zero) =
            liquidity_pool::swap<BTC, USDT, LP>(
                pool_owner_addr,
                coin::zero<BTC>(), 98715803,
                usdt_coins_to_exchange, 0
            );
        assert!(coin::value(&btc_coins) == 98715803, 0);

        let (x_res, y_res) = liquidity_pool::get_reserves_size<BTC, USDT, LP>(pool_owner_addr);
        assert!(x_res == 9901284197, 1);
        assert!(y_res == 2827972000000, 2);

        coin::destroy_zero(zero);
        test_coins::burn(&coin_admin, btc_coins);
    }

    #[test(core = @core_resources, coin_admin = @test_coin_admin, pool_owner = @test_pool_owner)]
    #[expected_failure(abort_code=105)]
    fun test_swap_coins_vice_versa_fail(core: signer, coin_admin: signer, pool_owner: signer) {
        genesis::setup(&core);

        create_account(&coin_admin);
        create_account(&pool_owner);

        test_coins::register_coins(&coin_admin);

        liquidity_pool::register<BTC, USDT, LP>(
            &pool_owner,
            utf8(b"LiquidSwap LP"),
            utf8(b"LP-BTC-USDT"),
            2
        );

        let pool_owner_addr = signer::address_of(&pool_owner);

        let btc_coins = test_coins::mint<BTC>(&coin_admin, 10000000000);
        let usdt_coins = test_coins::mint<USDT>(&coin_admin, 2800000000000);

        let lp_coins =
            liquidity_pool::mint<BTC, USDT, LP>(pool_owner_addr, btc_coins, usdt_coins);
        coins::register_internal<LP>(&pool_owner);
        coin::deposit(pool_owner_addr, lp_coins);

        let usdt_coins_to_exchange = test_coins::mint<USDT>(&coin_admin, 28000000000);
        let (btc_coins, zero) =
            liquidity_pool::swap<BTC, USDT, LP>(
                pool_owner_addr,
                coin::zero<BTC>(), 98715804,
                usdt_coins_to_exchange, 0
            );
        assert!(coin::value(&btc_coins) == 98715804, 0);

        coin::destroy_zero(zero);
        test_coins::burn(&coin_admin, btc_coins);
    }

    #[test(core = @core_resources, coin_admin = @test_coin_admin, pool_owner = @test_pool_owner)]
    fun test_swap_two_coins(core: signer, coin_admin: signer, pool_owner: signer) {
        genesis::setup(&core);

        create_account(&coin_admin);
        create_account(&pool_owner);

        test_coins::register_coins(&coin_admin);

        liquidity_pool::register<BTC, USDT, LP>(
            &pool_owner,
            utf8(b"LiquidSwap LP"),
            utf8(b"LP-BTC-USDT"),
            2
        );

        let pool_owner_addr = signer::address_of(&pool_owner);

        let btc_coins = test_coins::mint<BTC>(&coin_admin, 10000000000);
        let usdt_coins = test_coins::mint<USDT>(&coin_admin, 2800000000000);

        let lp_coins =
            liquidity_pool::mint<BTC, USDT, LP>(pool_owner_addr, btc_coins, usdt_coins);
        coins::register_internal<LP>(&pool_owner);
        coin::deposit(pool_owner_addr, lp_coins);

        let usdt_coins_to_exchange = test_coins::mint<USDT>(&coin_admin, 28000000000);
        let btc_to_exchange = test_coins::mint<BTC>(&coin_admin, 100000000);
        let (btc_coins, usdt_coins) =
            liquidity_pool::swap<BTC, USDT, LP>(
                pool_owner_addr,
                btc_to_exchange, 99900003,
                usdt_coins_to_exchange, 27859998039
            );

        assert!(coin::value(&btc_coins) == 99900003, 0);
        assert!(coin::value(&usdt_coins) == 27859998039, 1);

        let (x_res, y_res) = liquidity_pool::get_reserves_size<BTC, USDT, LP>(pool_owner_addr);
        assert!(x_res == 9999999997, 2);
        assert!(y_res == 2800112001961, 3);

        test_coins::burn(&coin_admin, btc_coins);
        test_coins::burn(&coin_admin, usdt_coins);
    }

    #[test(core = @core_resources, coin_admin = @test_coin_admin, pool_owner = @test_pool_owner)]
    #[expected_failure(abort_code=105)]
    fun test_swap_two_coins_failure(core: signer, coin_admin: signer, pool_owner: signer) {
        genesis::setup(&core);

        create_account(&coin_admin);
        create_account(&pool_owner);

        test_coins::register_coins(&coin_admin);

        liquidity_pool::register<BTC, USDT, LP>(
            &pool_owner,
            utf8(b"LiquidSwap LP"),
            utf8(b"LP-BTC-USDT"),
            2
        );

        let pool_owner_addr = signer::address_of(&pool_owner);

        let btc_coins = test_coins::mint<BTC>(&coin_admin, 10000000000);
        let usdt_coins = test_coins::mint<USDT>(&coin_admin, 2800000000000);

        let lp_coins =
            liquidity_pool::mint<BTC, USDT, LP>(pool_owner_addr, btc_coins, usdt_coins);
        coins::register_internal<LP>(&pool_owner);
        coin::deposit(pool_owner_addr, lp_coins);

        let usdt_coins_to_exchange = test_coins::mint<USDT>(&coin_admin, 28000000000);
        let btc_to_exchange = test_coins::mint<BTC>(&coin_admin, 100000000);
        let (btc_coins, usdt_coins) =
            liquidity_pool::swap<BTC, USDT, LP>(
                pool_owner_addr,
                btc_to_exchange, 99900003,
                usdt_coins_to_exchange, 27859998040
            );

        assert!(coin::value(&btc_coins) == 99900003, 0);
        assert!(coin::value(&usdt_coins) == 27859998040, 1);

        let (x_res, y_res) = liquidity_pool::get_reserves_size<BTC, USDT, LP>(pool_owner_addr);
        assert!(x_res == 9999999997, 2);
        assert!(y_res == 2800112001960, 3);

        test_coins::burn(&coin_admin, btc_coins);
        test_coins::burn(&coin_admin, usdt_coins);
    }

    #[test(core = @core_resources, coin_admin = @test_coin_admin, pool_owner = @test_pool_owner)]
    #[expected_failure(abort_code = 105)]
    fun test_cannot_swap_coins_and_reduce_value_of_pool(core: signer, coin_admin: signer, pool_owner: signer) {
        genesis::setup(&core);
=======
    #[test(coin_admin = @test_coin_admin, pool_owner = @test_pool_owner, emergency_acc = @emergency_admin)]
    #[expected_failure(abort_code=4001)]
    fun test_add_liquidity_emergency_stop_fails(coin_admin: signer, pool_owner: signer, emergency_acc: signer) {
        genesis::setup();

        create_account(&coin_admin);
        create_account(&pool_owner);
>>>>>>> e0e10db6

        create_account(&coin_admin);
        create_account(&pool_owner);

        test_coins::register_coins(&coin_admin);

        liquidity_pool::register<BTC, USDT, LP>(
            &pool_owner,
            utf8(b"LiquidSwap LP"),
            utf8(b"LP-BTC-USDT"),
            2
        );

        let pool_owner_addr = signer::address_of(&pool_owner);

        let btc_liq_val = 1001;
        let usdt_liq_val = 1001;
        let btc_liq = test_coins::mint<BTC>(&coin_admin, btc_liq_val);
        let usdt_liq = test_coins::mint<USDT>(&coin_admin, usdt_liq_val);

        emergency::pause(&emergency_acc);

        let lp_coins =
<<<<<<< HEAD
            liquidity_pool::mint<BTC, USDT, LP>(pool_owner_addr, btc_coins, usdt_coins);
        coins::register_internal<LP>(&pool_owner);
        coin::deposit(pool_owner_addr, lp_coins);
=======
            liquidity_pool::mint<BTC, USDT, LP>(pool_owner_addr, btc_liq, usdt_liq);
>>>>>>> e0e10db6

        coins::register_internal<LP>(&pool_owner);
        coin::deposit(pool_owner_addr, lp_coins)
    }

    #[test(coin_admin = @test_coin_admin, pool_owner = @test_pool_owner)]
    fun test_add_liquidity_after_initial_liquidity_added(coin_admin: signer, pool_owner: signer) {
        genesis::setup();

        create_account(&coin_admin);
        create_account(&pool_owner);

        create_account(&coin_admin);
        create_account(&pool_owner);

        test_coins::register_coins(&coin_admin);

        liquidity_pool::register<BTC, USDT, LP>(
            &pool_owner,
            utf8(b"LiquidSwap LP"),
            utf8(b"LP-BTC-USDT"),
            2
        );

<<<<<<< HEAD
        assert!(liquidity_pool::pool_exists_at<BTC, USDT, LP>(signer::address_of(&pool_owner)), 0);
        assert!(!liquidity_pool::pool_exists_at<USDT, BTC, LP>(signer::address_of(&pool_owner)), 1);
=======
        let pool_owner_addr = signer::address_of(&pool_owner);

        let btc_liq_val = 100000000;
        let usdt_liq_val = 28000000000;
        let btc_liq = test_coins::mint<BTC>(&coin_admin, btc_liq_val);
        let usdt_liq = test_coins::mint<USDT>(&coin_admin, usdt_liq_val);

        let initial_ts = 1660338836;
        timestamp::fast_forward_seconds(initial_ts);

        let lp_coins =
            liquidity_pool::mint<BTC, USDT, LP>(pool_owner_addr, btc_liq, usdt_liq);

        let expected_liquidity = 1673320053 - 1000;
        assert!(coin::value(&lp_coins) == expected_liquidity, 0);
        assert!(supply<LP>() == (expected_liquidity as u128), 1);

        let (x_res, y_res) = liquidity_pool::get_reserves_size<BTC, USDT, LP>(pool_owner_addr);
        assert!(x_res == btc_liq_val, 2);
        assert!(y_res == usdt_liq_val, 3);

        let (x_price, y_price, ts) = liquidity_pool::get_cumulative_prices<BTC, USDT, LP>(pool_owner_addr);
        assert!(x_price == 0, 4);
        assert!(y_price == 0, 5);
        assert!(ts == initial_ts, 6);

        coins::register_internal<LP>(&pool_owner);
        coin::deposit(pool_owner_addr, lp_coins);

        timestamp::fast_forward_seconds(360);

        let expected_liquidity_2 = 3346638106;
        let btc_liq = test_coins::mint<BTC>(&coin_admin, btc_liq_val * 2);
        let usdt_liq = test_coins::mint<USDT>(&coin_admin, usdt_liq_val * 2);

        let lp_coins =
            liquidity_pool::mint<BTC, USDT, LP>(pool_owner_addr, btc_liq, usdt_liq);

        assert!(coin::value(&lp_coins) == expected_liquidity_2, 7);
        assert!(supply<LP>() == ((expected_liquidity_2+expected_liquidity) as u128), 8);

        let (x_res, y_res) = liquidity_pool::get_reserves_size<BTC, USDT, LP>(pool_owner_addr);
        assert!(x_res == btc_liq_val * 3, 9);
        assert!(y_res == usdt_liq_val * 3, 10);

        let (x_price, y_price, ts) = liquidity_pool::get_cumulative_prices<BTC, USDT, LP>(pool_owner_addr);
        assert!(x_price == 1859431802629922802792000, 11);
        assert!(y_price == 23717242380483709200, 12);
        assert!(ts == initial_ts + 360, 13);

        coin::deposit(pool_owner_addr, lp_coins);
>>>>>>> e0e10db6
    }

    #[test(coin_admin = @test_coin_admin, pool_owner = @test_pool_owner)]
    #[expected_failure(abort_code = 103)]
    fun test_add_liquidity_zero(coin_admin: signer, pool_owner: signer) {
        genesis::setup();

        create_account(&coin_admin);
        create_account(&pool_owner);

        create_account(&coin_admin);
        create_account(&pool_owner);

        test_coins::register_coins(&coin_admin);

        liquidity_pool::register<BTC, USDT, LP>(
            &pool_owner,
            utf8(b"LiquidSwap LP"),
            utf8(b"LP-BTC-USDT"),
            2
        );

        let btc_coins = test_coins::mint<BTC>(&coin_admin, 100100);
        let usdt_coins = test_coins::mint<USDT>(&coin_admin, 100100);

        let pool_owner_addr = signer::address_of(&pool_owner);
        let lp_coins =
            liquidity_pool::mint<BTC, USDT, LP>(pool_owner_addr, btc_coins, usdt_coins);
        assert!(coin::value(&lp_coins) == 99100, 0);

        let (x_res, y_res) = liquidity_pool::get_reserves_size<BTC, USDT, LP>(pool_owner_addr);
        assert!(x_res == 100100, 1);
        assert!(y_res == 100100, 2);

        let lp_coins_zero = liquidity_pool::mint<BTC, USDT, LP>(pool_owner_addr, coin::zero(), coin::zero());

<<<<<<< HEAD
        assert!(fee_pct == 30, 0);
        assert!(fee_scale == 10000, 1);
=======
        coins::register_internal<LP>(&coin_admin);
        coin::deposit(signer::address_of(&coin_admin), lp_coins);
        coin::deposit(signer::address_of(&coin_admin), lp_coins_zero);
>>>>>>> e0e10db6
    }

    // Test burn liquidity.
    #[test(coin_admin = @test_coin_admin, pool_owner = @test_pool_owner)]
    fun test_burn_liquidity(coin_admin: signer, pool_owner: signer) {
        genesis::setup();

        create_account(&coin_admin);
        create_account(&pool_owner);

        create_account(&coin_admin);
        create_account(&pool_owner);

        test_coins::register_coins(&coin_admin);

        liquidity_pool::register<USDC, USDT, LP>(
            &pool_owner,
            utf8(b"LiquidSwap LP"),
<<<<<<< HEAD
            utf8(b"LP-USDC-USDT"),
            1
        );

        let pool_owner_addr = signer::address_of(&pool_owner);
        let usdc_coins = test_coins::mint<USDC>(&coin_admin, 1000000);
        let usdt_coins = test_coins::mint<USDT>(&coin_admin, 100000000);
=======
            utf8(b"LP-BTC-USDT"),
            2
        );

        let btc_coins = test_coins::mint<BTC>(&coin_admin, 2000000000000);
        let usdt_coins = test_coins::mint<USDT>(&coin_admin, 560000000000000);
>>>>>>> e0e10db6

        let pool_owner_addr = signer::address_of(&pool_owner);
        let lp_coins =
<<<<<<< HEAD
            liquidity_pool::mint<USDC, USDT, LP>(pool_owner_addr, usdc_coins, usdt_coins);
        coins::register_internal<LP>(&pool_owner);
        coin::deposit(pool_owner_addr, lp_coins);

        let usdc_coins_to_exchange = test_coins::mint<USDC>(&coin_admin, 1);
        let (zero, usdt_coins) =
            liquidity_pool::swap<USDC, USDT, LP>(
                pool_owner_addr,
                usdc_coins_to_exchange, 0,
                coin::zero<USDT>(), 99
            );
        assert!(coin::value(&usdt_coins) == 99, 0);

        let (x_res, y_res) = liquidity_pool::get_reserves_size<USDC, USDT, LP>(pool_owner_addr);
        assert!(x_res == 1000001, 1);
        assert!(y_res == 99999901, 2);
=======
            liquidity_pool::mint<BTC, USDT, LP>(pool_owner_addr, btc_coins, usdt_coins);
        assert!(coin::value(&lp_coins) == 33466401060363, 0);

        let (x_res, y_res) = liquidity_pool::get_reserves_size<BTC, USDT, LP>(pool_owner_addr);
        assert!(x_res == 2000000000000, 1);
        assert!(y_res == 560000000000000, 2);

        let (btc_return, usdt_return) =
            liquidity_pool::burn<BTC, USDT, LP>(pool_owner_addr, lp_coins);

        assert!(coin::value(&btc_return) == 2000000000000, 3);
        assert!(coin::value(&usdt_return) == 560000000000000, 4);

        let (x_res, y_res) = liquidity_pool::get_reserves_size<BTC, USDT, LP>(pool_owner_addr);
        assert!(x_res == 0, 5);
        assert!(y_res == 0, 6);
>>>>>>> e0e10db6

        test_coins::burn(&coin_admin, btc_return);
        test_coins::burn(&coin_admin, usdt_return);
    }

    #[test(coin_admin = @test_coin_admin, pool_owner = @test_pool_owner)]
    fun test_burn_liquidity_after_initial(coin_admin: signer, pool_owner: signer) {
        genesis::setup();

        create_account(&coin_admin);
        create_account(&pool_owner);

        test_coins::register_coins(&coin_admin);

        liquidity_pool::register<BTC, USDT, LP>(
            &pool_owner,
            utf8(b"LiquidSwap LP"),
            utf8(b"LP-BTC-USDT"),
            2
        );

        // Initial liquidity

        timestamp::fast_forward_seconds(1660517742);

        let btc_coins = test_coins::mint<BTC>(&coin_admin, 2000000000000);
        let usdt_coins = test_coins::mint<USDT>(&coin_admin, 560000000000000);

        let pool_owner_addr = signer::address_of(&pool_owner);
        let lp_coins_initial =
            liquidity_pool::mint<BTC, USDT, LP>(pool_owner_addr, btc_coins, usdt_coins);

        // Additional liquidity

        timestamp::fast_forward_seconds(7200);

        let btc_coins = test_coins::mint<BTC>(&coin_admin, 50000000);
        let usdt_coins = test_coins::mint<USDT>(&coin_admin, 14000000000);

        let lp_coins_user =
            liquidity_pool::mint<BTC, USDT, LP>(pool_owner_addr, btc_coins, usdt_coins);

        let (btc_return, usdt_return) =
            liquidity_pool::burn<BTC, USDT, LP>(pool_owner_addr, lp_coins_initial);

        assert!(coin::value(&btc_return) == 2000000000000, 0);
        assert!(coin::value(&usdt_return) == 560000000000008, 1);

        test_coins::burn(&coin_admin, btc_return);
        test_coins::burn(&coin_admin, usdt_return);

        let (btc_return, usdt_return) =
            liquidity_pool::burn<BTC, USDT, LP>(pool_owner_addr, lp_coins_user);

        assert!(coin::value(&btc_return) == 50000000, 2);
        assert!(coin::value(&usdt_return) == 13999999992, 3);

        test_coins::burn(&coin_admin, btc_return);
        test_coins::burn(&coin_admin, usdt_return);

        let (x_res, y_res) = liquidity_pool::get_reserves_size<BTC, USDT, LP>(pool_owner_addr);
        assert!(x_res == 0, 4);
        assert!(y_res == 0, 5);

        let (x_cum_price, y_cum_price, ts) = liquidity_pool::get_cumulative_prices<BTC, USDT, LP>(pool_owner_addr);
        assert!(x_cum_price == 37188636052598456055840000, 6);
        assert!(y_cum_price == 474344847609674184000, 7);
        assert!(ts == 1660517742 + 7200, 8);
    }

    #[test(coin_admin = @test_coin_admin, pool_owner = @test_pool_owner)]
    fun test_overflow_and_emergency_exit(coin_admin: signer, pool_owner: signer) {
        genesis::setup();

        create_account(&coin_admin);
        create_account(&pool_owner);

        test_coins::register_coins(&coin_admin);

        liquidity_pool::register<BTC, USDT, LP>(
            &pool_owner,
            utf8(b"LiquidSwap LP"),
            utf8(b"LP-BTC-USDT"),
            2
        );

        let btc_coins = test_coins::mint<BTC>(&coin_admin, 18446744073709551615);
        let usdt_coins = test_coins::mint<USDT>(&coin_admin, 18446744073709551615);

        // Now we can't swap or add liquidity, if cumulative price is still has space, it wouldn never overflow,
        // we are able to exit.

        let pool_owner_addr = signer::address_of(&pool_owner);
        let lp_coins =
            liquidity_pool::mint<BTC, USDT, LP>(pool_owner_addr, btc_coins, usdt_coins);

        let (btc_return, usdt_return) =
            liquidity_pool::burn<BTC, USDT, LP>(pool_owner_addr, lp_coins);

        assert!(coin::value(&btc_return) == 18446744073709551615, 0);
        assert!(coin::value(&usdt_return) == 18446744073709551615, 1);

        let (x_res, y_res) = liquidity_pool::get_reserves_size<BTC, USDT, LP>(pool_owner_addr);
        assert!(x_res == 0, 2);
        assert!(y_res == 0, 3);

        test_coins::burn(&coin_admin, btc_return);
        test_coins::burn(&coin_admin, usdt_return);
    }

    #[test(coin_admin = @test_coin_admin, pool_owner = @test_pool_owner, emergency_acc = @emergency_admin)]
    fun test_emergency_exit(coin_admin: signer, pool_owner: signer, emergency_acc: signer) {
        genesis::setup();

        create_account(&coin_admin);
        create_account(&pool_owner);

        test_coins::register_coins(&coin_admin);

        liquidity_pool::register<BTC, USDT, LP>(
            &pool_owner,
            utf8(b"LiquidSwap LP"),
            utf8(b"LP-BTC-USDT"),
            2
        );

        let btc_coins = test_coins::mint<BTC>(&coin_admin, 18446744073709551615);
        let usdt_coins = test_coins::mint<USDT>(&coin_admin, 18446744073709551615);

        // Now we can't swap or add liquidity, if cumulative price is still has space, it wouldn never overflow,
        // we are able to exit.

        let pool_owner_addr = signer::address_of(&pool_owner);
        let lp_coins =
            liquidity_pool::mint<BTC, USDT, LP>(pool_owner_addr, btc_coins, usdt_coins);

        emergency::pause(&emergency_acc);
        assert!(emergency::is_emergency() == true, 0);

        let (btc_return, usdt_return) =
            liquidity_pool::burn<BTC, USDT, LP>(pool_owner_addr, lp_coins);

        assert!(coin::value(&btc_return) == 18446744073709551615, 1);
        assert!(coin::value(&usdt_return) == 18446744073709551615, 2);

        test_coins::burn(&coin_admin, btc_return);
        test_coins::burn(&coin_admin, usdt_return);
    }

    // Test swap.
    #[test(coin_admin = @test_coin_admin, pool_owner = @test_pool_owner)]
    fun test_swap_coins(coin_admin: signer, pool_owner: signer) {
        genesis::setup();

        create_account(&coin_admin);
        create_account(&pool_owner);

        test_coins::register_coins(&coin_admin);

        liquidity_pool::register<BTC, USDT, LP>(
            &pool_owner,
            utf8(b"LiquidSwap LP"),
            utf8(b"LP-BTC-USDT"),
            2
        );

        let pool_owner_addr = signer::address_of(&pool_owner);

        let btc_coins = test_coins::mint<BTC>(&coin_admin, 100100);
        let usdt_coins = test_coins::mint<USDT>(&coin_admin, 100100);

        let lp_coins =
            liquidity_pool::mint<BTC, USDT, LP>(pool_owner_addr, btc_coins, usdt_coins);
        coins::register_internal<LP>(&pool_owner);
        coin::deposit(pool_owner_addr, lp_coins);

        let btc_coins_to_exchange = test_coins::mint<BTC>(&coin_admin, 2);
        let (zero, usdt_coins) =
            liquidity_pool::swap<BTC, USDT, LP>(
                pool_owner_addr,
                btc_coins_to_exchange, 0,
                coin::zero<USDT>(), 1
            );
        assert!(coin::value(&usdt_coins) == 1, 0);

        let (x_res, y_res) = liquidity_pool::get_reserves_size<BTC, USDT, LP>(pool_owner_addr);
        assert!(x_res == 100102, 1);
        assert!(y_res == 100099, 2);

        coin::destroy_zero(zero);
        test_coins::burn(&coin_admin, usdt_coins);
    }

    #[test(coin_admin = @test_coin_admin, pool_owner = @test_pool_owner, emergency_acc = @emergency_admin)]
    #[expected_failure(abort_code=4001)]
    fun test_swap_coins_emergency_fails(coin_admin: signer, pool_owner: signer, emergency_acc: signer) {
        genesis::setup();

        create_account(&coin_admin);
        create_account(&pool_owner);

        test_coins::register_coins(&coin_admin);

        liquidity_pool::register<BTC, USDT, LP>(
            &pool_owner,
            utf8(b"LiquidSwap LP"),
            utf8(b"LP-BTC-USDT"),
            2
        );

        let pool_owner_addr = signer::address_of(&pool_owner);

        let btc_coins = test_coins::mint<BTC>(&coin_admin, 100100);
        let usdt_coins = test_coins::mint<USDT>(&coin_admin, 100100);

        let lp_coins =
            liquidity_pool::mint<BTC, USDT, LP>(pool_owner_addr, btc_coins, usdt_coins);
        coins::register_internal<LP>(&pool_owner);
        coin::deposit(pool_owner_addr, lp_coins);

        emergency::pause(&emergency_acc);

        let btc_coins_to_exchange = test_coins::mint<BTC>(&coin_admin, 2);
        let (zero, usdt_coins) =
            liquidity_pool::swap<BTC, USDT, LP>(
                pool_owner_addr,
                btc_coins_to_exchange, 0,
                coin::zero<USDT>(), 1
            );

        coin::destroy_zero(zero);
        test_coins::burn(&coin_admin, usdt_coins);
    }

    #[test(coin_admin = @test_coin_admin, pool_owner = @test_pool_owner)]
    fun test_swap_coins_max_amounts(coin_admin: signer, pool_owner: signer) {
        genesis::setup();

        create_account(&coin_admin);
        create_account(&pool_owner);

        test_coins::register_coins(&coin_admin);

        liquidity_pool::register<BTC, USDT, LP>(
            &pool_owner,
            utf8(b"LiquidSwap LP"),
            utf8(b"LP-BTC-USDT"),
            2
        );

        let pool_owner_addr = signer::address_of(&pool_owner);

        let btc_coins = test_coins::mint<BTC>(&coin_admin, 18446744073709550615);
        let usdt_coins = test_coins::mint<USDT>(&coin_admin, 18446744073709551615);

         let lp_coins =
            liquidity_pool::mint<BTC, USDT, LP>(pool_owner_addr, btc_coins, usdt_coins);
        coins::register_internal<LP>(&pool_owner);
        coin::deposit(pool_owner_addr, lp_coins);

        let btc_coins_to_exchange = test_coins::mint<BTC>(&coin_admin, 1000);
        let (zero, usdt_coins) =
            liquidity_pool::swap<BTC, USDT, LP>(
                pool_owner_addr,
                btc_coins_to_exchange, 0,
                coin::zero<USDT>(), 0
            );

        coin::destroy_zero(zero);
        test_coins::burn(&coin_admin, usdt_coins);
    }

    #[test(coin_admin = @test_coin_admin, pool_owner = @test_pool_owner)]
    fun test_swap_coins_1(coin_admin: signer, pool_owner: signer) {
        genesis::setup();

        create_account(&coin_admin);
        create_account(&pool_owner);

        test_coins::register_coins(&coin_admin);

        liquidity_pool::register<BTC, USDT, LP>(
            &pool_owner,
            utf8(b"LiquidSwap LP"),
            utf8(b"LP-BTC-USDT"),
            2
        );

        let pool_owner_addr = signer::address_of(&pool_owner);

        let btc_coins = test_coins::mint<BTC>(&coin_admin, 10000000000);
        let usdt_coins = test_coins::mint<USDT>(&coin_admin, 2800000000000);

        timestamp::fast_forward_seconds(1660545565);

        let lp_coins =
            liquidity_pool::mint<BTC, USDT, LP>(pool_owner_addr, btc_coins, usdt_coins);
        coins::register_internal<LP>(&pool_owner);
        coin::deposit(pool_owner_addr, lp_coins);

        timestamp::fast_forward_seconds(20);

        let btc_coins_to_exchange = test_coins::mint<BTC>(&coin_admin, 100000000);
        let (btc_zero, usdt_coins) =
            liquidity_pool::swap<BTC, USDT, LP>(
                pool_owner_addr,
                btc_coins_to_exchange, 0,
                coin::zero<USDT>(), 27640424963
            );
        assert!(coin::value(&usdt_coins) == 27640424963, 0);

        let (x_res, y_res) = liquidity_pool::get_reserves_size<BTC, USDT, LP>(pool_owner_addr);
        assert!(x_res == 10099900000, 1);
        assert!(y_res == 2772359575037, 2);

        let (x_cum_price, y_cum_price, ts) = liquidity_pool::get_cumulative_prices<BTC, USDT, LP>(pool_owner_addr);
        assert!(x_cum_price == 103301766812773489044000, 3);
        assert!(y_cum_price == 1317624576693539400, 4);
        assert!(ts == 1660545565+20,5);

        timestamp::fast_forward_seconds(3600);

        let usdt_coins_to_exchange = test_coins::mint<USDT>(&coin_admin, 1000000);
        let (btc_coins, usdt_zero) =
            liquidity_pool::swap<BTC, USDT, LP>(
                pool_owner_addr,
                coin::zero<BTC>(), 3632,
                usdt_coins_to_exchange, 0
            );

        let (x_res, y_res) = liquidity_pool::get_reserves_size<BTC, USDT, LP>(pool_owner_addr);
        assert!(x_res == 10099896368, 6);
        assert!(y_res == 2772360574037, 7);

        let (x_cum_price, y_cum_price, ts) = liquidity_pool::get_cumulative_prices<BTC, USDT, LP>(pool_owner_addr);
        assert!(x_cum_price == 18331960191116039718441600, 8);
        assert!(y_cum_price == 243247632405227595000, 9);
        assert!(ts == 1660545565+20+3600, 10);

        coin::destroy_zero(btc_zero);
        coin::destroy_zero(usdt_zero);
        test_coins::burn(&coin_admin, btc_coins);
        test_coins::burn(&coin_admin, usdt_coins);
    }

    #[test(coin_admin = @test_coin_admin, pool_owner = @test_pool_owner)]
    #[expected_failure(abort_code=105)]
    fun test_swap_coins_1_fail(coin_admin: signer, pool_owner: signer) {
        genesis::setup();

        create_account(&coin_admin);
        create_account(&pool_owner);

        test_coins::register_coins(&coin_admin);

        liquidity_pool::register<BTC, USDT, LP>(
            &pool_owner,
            utf8(b"LiquidSwap LP"),
            utf8(b"LP-BTC-USDT"),
            2
        );

        let pool_owner_addr = signer::address_of(&pool_owner);

        let btc_coins = test_coins::mint<BTC>(&coin_admin, 10000000000);
        let usdt_coins = test_coins::mint<USDT>(&coin_admin, 2800000000000);

        let lp_coins =
            liquidity_pool::mint<BTC, USDT, LP>(pool_owner_addr, btc_coins, usdt_coins);
        coins::register_internal<LP>(&pool_owner);
        coin::deposit(pool_owner_addr, lp_coins);

        let btc_coins_to_exchange = test_coins::mint<BTC>(&coin_admin, 100000000);
        let (zero, usdt_coins) =
            liquidity_pool::swap<BTC, USDT, LP>(
                pool_owner_addr,
                btc_coins_to_exchange, 0,
                coin::zero<USDT>(), 27640424964
            );
        assert!(coin::value(&usdt_coins) == 27640424964, 0);

        coin::destroy_zero(zero);
        test_coins::burn(&coin_admin, usdt_coins);
    }

    #[test(coin_admin = @test_coin_admin, pool_owner = @test_pool_owner)]
    #[expected_failure(abort_code=104)]
    fun test_swap_coins_zero_fail(coin_admin: signer, pool_owner: signer) {
        genesis::setup();

        create_account(&coin_admin);
        create_account(&pool_owner);

        test_coins::register_coins(&coin_admin);

        liquidity_pool::register<BTC, USDT, LP>(
            &pool_owner,
            utf8(b"LiquidSwap LP"),
            utf8(b"LP-BTC-USDT"),
            2
        );

        let pool_owner_addr = signer::address_of(&pool_owner);

        let btc_coins = test_coins::mint<BTC>(&coin_admin, 10000000000);
        let usdt_coins = test_coins::mint<USDT>(&coin_admin, 2800000000000);

        let lp_coins =
            liquidity_pool::mint<BTC, USDT, LP>(pool_owner_addr, btc_coins, usdt_coins);
        coins::register_internal<LP>(&pool_owner);
        coin::deposit(pool_owner_addr, lp_coins);

        let (btc_coins, usdt_coins) =
            liquidity_pool::swap<BTC, USDT, LP>(
                pool_owner_addr,
                coin::zero<BTC>(), 1,
                coin::zero<USDT>(), 1
            );

        test_coins::burn(&coin_admin, usdt_coins);
        test_coins::burn(&coin_admin, btc_coins);
    }

    #[test(coin_admin = @test_coin_admin, pool_owner = @test_pool_owner)]
    fun test_swap_coins_vice_versa(coin_admin: signer, pool_owner: signer) {
        genesis::setup();

        create_account(&coin_admin);
        create_account(&pool_owner);

        test_coins::register_coins(&coin_admin);

        liquidity_pool::register<BTC, USDT, LP>(
            &pool_owner,
            utf8(b"LiquidSwap LP"),
            utf8(b"LP-BTC-USDT"),
            2
        );

        let pool_owner_addr = signer::address_of(&pool_owner);

        let btc_coins = test_coins::mint<BTC>(&coin_admin, 10000000000);
        let usdt_coins = test_coins::mint<USDT>(&coin_admin, 2800000000000);

        let lp_coins =
            liquidity_pool::mint<BTC, USDT, LP>(pool_owner_addr, btc_coins, usdt_coins);
        coins::register_internal<LP>(&pool_owner);
        coin::deposit(pool_owner_addr, lp_coins);

        let usdt_coins_to_exchange = test_coins::mint<USDT>(&coin_admin, 28000000000);
        let (btc_coins, zero) =
            liquidity_pool::swap<BTC, USDT, LP>(
                pool_owner_addr,
                coin::zero<BTC>(), 98715803,
                usdt_coins_to_exchange, 0
            );
        assert!(coin::value(&btc_coins) == 98715803, 0);

        let (x_res, y_res) = liquidity_pool::get_reserves_size<BTC, USDT, LP>(pool_owner_addr);
        assert!(x_res == 9901284197, 1);
        assert!(y_res == 2827972000000, 2);

        coin::destroy_zero(zero);
        test_coins::burn(&coin_admin, btc_coins);
    }

    #[test(coin_admin = @test_coin_admin, pool_owner = @test_pool_owner)]
    #[expected_failure(abort_code=105)]
    fun test_swap_coins_vice_versa_fail(coin_admin: signer, pool_owner: signer) {
        genesis::setup();

        create_account(&coin_admin);
        create_account(&pool_owner);

        test_coins::register_coins(&coin_admin);

        liquidity_pool::register<BTC, USDT, LP>(
            &pool_owner,
            utf8(b"LiquidSwap LP"),
            utf8(b"LP-BTC-USDT"),
            2
        );

        let pool_owner_addr = signer::address_of(&pool_owner);

        let btc_coins = test_coins::mint<BTC>(&coin_admin, 10000000000);
        let usdt_coins = test_coins::mint<USDT>(&coin_admin, 2800000000000);

        let lp_coins =
            liquidity_pool::mint<BTC, USDT, LP>(pool_owner_addr, btc_coins, usdt_coins);
        coins::register_internal<LP>(&pool_owner);
        coin::deposit(pool_owner_addr, lp_coins);

        let usdt_coins_to_exchange = test_coins::mint<USDT>(&coin_admin, 28000000000);
        let (btc_coins, zero) =
            liquidity_pool::swap<BTC, USDT, LP>(
                pool_owner_addr,
                coin::zero<BTC>(), 98715804,
                usdt_coins_to_exchange, 0
            );
        assert!(coin::value(&btc_coins) == 98715804, 0);

        coin::destroy_zero(zero);
        test_coins::burn(&coin_admin, btc_coins);
    }

    #[test(coin_admin = @test_coin_admin, pool_owner = @test_pool_owner)]
    fun test_swap_two_coins(coin_admin: signer, pool_owner: signer) {
        genesis::setup();

        create_account(&coin_admin);
        create_account(&pool_owner);

        test_coins::register_coins(&coin_admin);

        liquidity_pool::register<BTC, USDT, LP>(
            &pool_owner,
            utf8(b"LiquidSwap LP"),
            utf8(b"LP-BTC-USDT"),
            2
        );

        let pool_owner_addr = signer::address_of(&pool_owner);

        let btc_coins = test_coins::mint<BTC>(&coin_admin, 10000000000);
        let usdt_coins = test_coins::mint<USDT>(&coin_admin, 2800000000000);

        let lp_coins =
            liquidity_pool::mint<BTC, USDT, LP>(pool_owner_addr, btc_coins, usdt_coins);
        coins::register_internal<LP>(&pool_owner);
        coin::deposit(pool_owner_addr, lp_coins);

        let usdt_coins_to_exchange = test_coins::mint<USDT>(&coin_admin, 28000000000);
        let btc_to_exchange = test_coins::mint<BTC>(&coin_admin, 100000000);
        let (btc_coins, usdt_coins) =
            liquidity_pool::swap<BTC, USDT, LP>(
                pool_owner_addr,
                btc_to_exchange, 99900003,
                usdt_coins_to_exchange, 27859998039
            );

        assert!(coin::value(&btc_coins) == 99900003, 0);
        assert!(coin::value(&usdt_coins) == 27859998039, 1);

        let (x_res, y_res) = liquidity_pool::get_reserves_size<BTC, USDT, LP>(pool_owner_addr);
        assert!(x_res == 9999999997, 2);
        assert!(y_res == 2800112001961, 3);

        test_coins::burn(&coin_admin, btc_coins);
        test_coins::burn(&coin_admin, usdt_coins);
    }

    #[test(coin_admin = @test_coin_admin, pool_owner = @test_pool_owner)]
    #[expected_failure(abort_code=105)]
    fun test_swap_two_coins_failure(coin_admin: signer, pool_owner: signer) {
        genesis::setup();

        create_account(&coin_admin);
        create_account(&pool_owner);

        test_coins::register_coins(&coin_admin);

        liquidity_pool::register<BTC, USDT, LP>(
            &pool_owner,
            utf8(b"LiquidSwap LP"),
            utf8(b"LP-BTC-USDT"),
            2
        );

        let pool_owner_addr = signer::address_of(&pool_owner);

        let btc_coins = test_coins::mint<BTC>(&coin_admin, 10000000000);
        let usdt_coins = test_coins::mint<USDT>(&coin_admin, 2800000000000);

        let lp_coins =
            liquidity_pool::mint<BTC, USDT, LP>(pool_owner_addr, btc_coins, usdt_coins);
        coins::register_internal<LP>(&pool_owner);
        coin::deposit(pool_owner_addr, lp_coins);

        let usdt_coins_to_exchange = test_coins::mint<USDT>(&coin_admin, 28000000000);
        let btc_to_exchange = test_coins::mint<BTC>(&coin_admin, 100000000);
        let (btc_coins, usdt_coins) =
            liquidity_pool::swap<BTC, USDT, LP>(
                pool_owner_addr,
                btc_to_exchange, 99900003,
                usdt_coins_to_exchange, 27859998040
            );

        assert!(coin::value(&btc_coins) == 99900003, 0);
        assert!(coin::value(&usdt_coins) == 27859998040, 1);

        let (x_res, y_res) = liquidity_pool::get_reserves_size<BTC, USDT, LP>(pool_owner_addr);
        assert!(x_res == 9999999997, 2);
        assert!(y_res == 2800112001960, 3);

        test_coins::burn(&coin_admin, btc_coins);
        test_coins::burn(&coin_admin, usdt_coins);
    }

    #[test(coin_admin = @test_coin_admin, pool_owner = @test_pool_owner)]
    #[expected_failure(abort_code = 105)]
    fun test_cannot_swap_coins_and_reduce_value_of_pool(coin_admin: signer, pool_owner: signer) {
        genesis::setup();

        create_account(&coin_admin);
        create_account(&pool_owner);

        test_coins::register_coins(&coin_admin);

        liquidity_pool::register<BTC, USDT, LP>(
            &pool_owner,
            utf8(b"LiquidSwap LP"),
            utf8(b"LP-BTC-USDT"),
            2
        );

        let pool_owner_addr = signer::address_of(&pool_owner);

        let btc_coins = test_coins::mint<BTC>(&coin_admin, 100100);
        let usdt_coins = test_coins::mint<USDT>(&coin_admin, 100100);

        let lp_coins =
            liquidity_pool::mint<BTC, USDT, LP>(pool_owner_addr, btc_coins, usdt_coins);
        coins::register_internal<LP>(&pool_owner);
        coin::deposit(pool_owner_addr, lp_coins);

        // 1 minus fee for 1
        let btc_coins_to_exchange = test_coins::mint<BTC>(&coin_admin, 1);
        let (zero, usdt_coins) =
            liquidity_pool::swap<BTC, USDT, LP>(
                pool_owner_addr,
                btc_coins_to_exchange, 0,
                coin::zero<USDT>(), 1
            );
        coin::destroy_zero(zero);
        test_coins::burn(&coin_admin, usdt_coins);
    }

    #[test(coin_admin = @test_coin_admin, pool_owner = @test_pool_owner)]
    fun test_swap_coins_with_stable_curve_type(coin_admin: signer, pool_owner: signer) {
        genesis::setup();

        create_account(&coin_admin);
        create_account(&pool_owner);

        test_coins::register_coins(&coin_admin);

        liquidity_pool::register<USDC, USDT, LP>(
            &pool_owner,
            utf8(b"LiquidSwap LP"),
            utf8(b"LP-USDC-USDT"),
            1
        );

        let pool_owner_addr = signer::address_of(&pool_owner);
        let usdc_coins = test_coins::mint<USDC>(&coin_admin, 1000000);
        let usdt_coins = test_coins::mint<USDT>(&coin_admin, 100000000);

        let lp_coins =
            liquidity_pool::mint<USDC, USDT, LP>(pool_owner_addr, usdc_coins, usdt_coins);
        coins::register_internal<LP>(&pool_owner);
        coin::deposit(pool_owner_addr, lp_coins);

        let usdc_coins_to_exchange = test_coins::mint<USDC>(&coin_admin, 1);
        let (zero, usdt_coins) =
            liquidity_pool::swap<USDC, USDT, LP>(
                pool_owner_addr,
                usdc_coins_to_exchange, 0,
                coin::zero<USDT>(), 99
            );
        assert!(coin::value(&usdt_coins) == 99, 0);

        let (x_res, y_res) = liquidity_pool::get_reserves_size<USDC, USDT, LP>(pool_owner_addr);
        assert!(x_res == 1000001, 1);
        assert!(y_res == 99999901, 2);

        coin::destroy_zero(zero);
        test_coins::burn(&coin_admin, usdt_coins);
    }

    #[test(coin_admin = @test_coin_admin, pool_owner = @test_pool_owner)]
    fun test_swap_coins_with_stable_curve_type_1(coin_admin: signer, pool_owner: signer) {
        genesis::setup();

        create_account(&coin_admin);
        create_account(&pool_owner);

        test_coins::register_coins(&coin_admin);

        liquidity_pool::register<USDC, USDT, LP>(
            &pool_owner,
            utf8(b"LiquidSwap LP"),
            utf8(b"LP-USDC-USDT"),
            1
        );

        let pool_owner_addr = signer::address_of(&pool_owner);
        let usdc_coins = test_coins::mint<USDC>(&coin_admin, 15000000000);
        let usdt_coins = test_coins::mint<USDT>(&coin_admin, 1500000000000);

        let lp_coins =
            liquidity_pool::mint<USDC, USDT, LP>(pool_owner_addr, usdc_coins, usdt_coins);
        coins::register_internal<LP>(&pool_owner);
        coin::deposit(pool_owner_addr, lp_coins);

        let usdc_coins_to_exchange = test_coins::mint<USDC>(&coin_admin, 7078017525);
        let (zero, usdt_coins) =
            liquidity_pool::swap<USDC, USDT, LP>(
                pool_owner_addr,
                usdc_coins_to_exchange, 0,
                coin::zero<USDT>(), 672790928423
            );
        assert!(coin::value(&usdt_coins) == 672790928423, 0);

         let (x_res, y_res) = liquidity_pool::get_reserves_size<USDC, USDT, LP>(pool_owner_addr);
         assert!(x_res == 22070939508, 1);
         assert!(y_res == 827209071577, 2);

        coin::destroy_zero(zero);
        test_coins::burn(&coin_admin, usdt_coins);
    }

    #[test(coin_admin = @test_coin_admin, pool_owner = @test_pool_owner)]
    fun test_swap_coins_with_stable_curve_type_2(coin_admin: signer, pool_owner: signer) {
        genesis::setup();

        create_account(&coin_admin);
        create_account(&pool_owner);

        test_coins::register_coins(&coin_admin);

        liquidity_pool::register<USDC, USDT, LP>(
            &pool_owner,
            utf8(b"LiquidSwap LP"),
            utf8(b"LP-USDC-USDT"),
            1
        );

        let pool_owner_addr = signer::address_of(&pool_owner);
        let usdc_coins = test_coins::mint<USDC>(&coin_admin, 15000000000);
        let usdt_coins = test_coins::mint<USDT>(&coin_admin, 1500000000000);

        let lp_coins =
            liquidity_pool::mint<USDC, USDT, LP>(pool_owner_addr, usdc_coins, usdt_coins);
        coins::register_internal<LP>(&pool_owner);
        coin::deposit(pool_owner_addr, lp_coins);

        let usdc_coins_to_exchange = test_coins::mint<USDC>(&coin_admin, 152);
        let (zero, usdt_coins) =
            liquidity_pool::swap<USDC, USDT, LP>(
                pool_owner_addr,
                usdc_coins_to_exchange, 0,
                coin::zero<USDT>(), 15199
            );
        assert!(coin::value(&usdt_coins) == 15199, 0);

         let (x_res, y_res) = liquidity_pool::get_reserves_size<USDC, USDT, LP>(pool_owner_addr);
         assert!(x_res == 15000000152, 1);
         assert!(y_res == 1499999984801, 2);

        coin::destroy_zero(zero);
        test_coins::burn(&coin_admin, usdt_coins);
    }

    #[test(coin_admin = @test_coin_admin, pool_owner = @test_pool_owner)]
    fun test_swap_coins_with_stable_curve_type_3(coin_admin: signer, pool_owner: signer) {
        genesis::setup();

        create_account(&coin_admin);
        create_account(&pool_owner);

        test_coins::register_coins(&coin_admin);

        liquidity_pool::register<USDC, USDT, LP>(
            &pool_owner,
            utf8(b"LiquidSwap LP"),
            utf8(b"LP-USDC-USDT"),
            1
        );

        let pool_owner_addr = signer::address_of(&pool_owner);
        let usdc_coins = test_coins::mint<USDC>(&coin_admin, 15000000000);
        let usdt_coins = test_coins::mint<USDT>(&coin_admin, 1500000000000);

        let lp_coins =
            liquidity_pool::mint<USDC, USDT, LP>(pool_owner_addr, usdc_coins, usdt_coins);
        coins::register_internal<LP>(&pool_owner);
        coin::deposit(pool_owner_addr, lp_coins);

        let usdc_coins_to_exchange = test_coins::mint<USDC>(&coin_admin, 6748155);
        let (zero, usdt_coins) =
            liquidity_pool::swap<USDC, USDT, LP>(
                pool_owner_addr,
                usdc_coins_to_exchange, 0,
                coin::zero<USDT>(), 672791099
            );
        assert!(coin::value(&usdt_coins) == 672791099, 0);

         let (x_res, y_res) = liquidity_pool::get_reserves_size<USDC, USDT, LP>(pool_owner_addr);
         assert!(x_res == 15006741407, 1);
         assert!(y_res == 1499327208901, 2);

        coin::destroy_zero(zero);
        test_coins::burn(&coin_admin, usdt_coins);
    }

    #[test(coin_admin = @test_coin_admin, pool_owner = @test_pool_owner)]
    fun test_swap_coins_with_stable_curve_type_1_unit(coin_admin: signer, pool_owner: signer) {
        genesis::setup();

        create_account(&coin_admin);
        create_account(&pool_owner);

        test_coins::register_coins(&coin_admin);

        liquidity_pool::register<USDC, USDT, LP>(
            &pool_owner,
            utf8(b"LiquidSwap LP"),
            utf8(b"LP-USDC-USDT"),
            1
        );

        let pool_owner_addr = signer::address_of(&pool_owner);
        let usdc_coins = test_coins::mint<USDC>(&coin_admin, 1000000);
        let usdt_coins = test_coins::mint<USDT>(&coin_admin, 100000000);

        let lp_coins =
            liquidity_pool::mint<USDC, USDT, LP>(pool_owner_addr, usdc_coins, usdt_coins);
        coins::register_internal<LP>(&pool_owner);
        coin::deposit(pool_owner_addr, lp_coins);

        let usdc_coins_to_exchange = test_coins::mint<USDC>(&coin_admin, 10000);
        let (zero, usdt_coins) =
            liquidity_pool::swap<USDC, USDT, LP>(
                pool_owner_addr,
                usdc_coins_to_exchange, 0,
                coin::zero<USDT>(), 996999
            );
        assert!(coin::value(&usdt_coins) == 996999, 0);

        let (x_res, y_res) = liquidity_pool::get_reserves_size<USDC, USDT, LP>(pool_owner_addr);
        assert!(x_res == 1009990, 1);
        assert!(y_res == 99003001, 2);

        coin::destroy_zero(zero);
        test_coins::burn(&coin_admin, usdt_coins);
    }

    #[test(coin_admin = @test_coin_admin, pool_owner = @test_pool_owner)]
    #[expected_failure(abort_code=105)]
    fun test_swap_coins_with_stable_curve_type_1_unit_fail(coin_admin: signer, pool_owner: signer) {
        genesis::setup();

        create_account(&coin_admin);
        create_account(&pool_owner);

        test_coins::register_coins(&coin_admin);

        liquidity_pool::register<USDC, USDT, LP>(
            &pool_owner,
            utf8(b"LiquidSwap LP"),
            utf8(b"LP-USDC-USDT"),
            1
        );

        let pool_owner_addr = signer::address_of(&pool_owner);
        let usdc_coins = test_coins::mint<USDC>(&coin_admin, 1000000);
        let usdt_coins = test_coins::mint<USDT>(&coin_admin, 100000000);

        let lp_coins =
            liquidity_pool::mint<USDC, USDT, LP>(pool_owner_addr, usdc_coins, usdt_coins);
        coins::register_internal<LP>(&pool_owner);
        coin::deposit(pool_owner_addr, lp_coins);

        let usdc_coins_to_exchange = test_coins::mint<USDC>(&coin_admin, 10000);
        let (zero, usdt_coins) =
            liquidity_pool::swap<USDC, USDT, LP>(
                pool_owner_addr,
                usdc_coins_to_exchange, 0,
                coin::zero<USDT>(), 997000
            );
        assert!(coin::value(&usdt_coins) == 997000, 0);

        let (x_res, y_res) = liquidity_pool::get_reserves_size<USDC, USDT, LP>(pool_owner_addr);
        assert!(x_res == 1009990, 1);
        assert!(y_res == 99003000, 2);

        coin::destroy_zero(zero);
        test_coins::burn(&coin_admin, usdt_coins);
    }

    #[test(coin_admin = @test_coin_admin, pool_owner = @test_pool_owner)]
    #[expected_failure(abort_code=105)]
    fun test_swap_coins_with_stable_curve_type_fails(coin_admin: signer, pool_owner: signer) {
        genesis::setup();

        create_account(&coin_admin);
        create_account(&pool_owner);

        test_coins::register_coins(&coin_admin);

        liquidity_pool::register<USDC, USDT, LP>(
            &pool_owner,
            utf8(b"LiquidSwap LP"),
            utf8(b"LP-USDC-USDT"),
            1
        );

        let pool_owner_addr = signer::address_of(&pool_owner);
        let usdc_coins = test_coins::mint<USDC>(&coin_admin, 1000000);
        let usdt_coins = test_coins::mint<USDT>(&coin_admin, 100000000);

        let lp_coins =
            liquidity_pool::mint<USDC, USDT, LP>(pool_owner_addr, usdc_coins, usdt_coins);
        coins::register_internal<LP>(&pool_owner);
        coin::deposit(pool_owner_addr, lp_coins);

        let usdc_coins_to_exchange = test_coins::mint<USDC>(&coin_admin, 1);
        let (zero, usdt_coins) =
            liquidity_pool::swap<USDC, USDT, LP>(
                pool_owner_addr,
                usdc_coins_to_exchange, 0,
                coin::zero<USDT>(), 100
            );
        assert!(coin::value(&usdt_coins) == 100, 0);

        let (x_res, y_res) = liquidity_pool::get_reserves_size<USDC, USDT, LP>(pool_owner_addr);
        assert!(x_res == 1000001, 1);
        assert!(y_res == 99999901, 2);

        coin::destroy_zero(zero);
        test_coins::burn(&coin_admin, usdt_coins);
    }

    #[test(coin_admin = @test_coin_admin, pool_owner = @test_pool_owner)]
    fun test_swap_coins_with_stable_curve_type_vice_versa(coin_admin: signer, pool_owner: signer) {
        genesis::setup();

        create_account(&coin_admin);
        create_account(&pool_owner);

        test_coins::register_coins(&coin_admin);

        liquidity_pool::register<USDC, USDT, LP>(
            &pool_owner,
            utf8(b"LiquidSwap LP"),
            utf8(b"LP-USDC-USDT"),
            1
        );

        let pool_owner_addr = signer::address_of(&pool_owner);
        let usdc_coins = test_coins::mint<USDC>(&coin_admin, 1000000);
        let usdt_coins = test_coins::mint<USDT>(&coin_admin, 100000000);

        let lp_coins =
            liquidity_pool::mint<USDC, USDT, LP>(pool_owner_addr, usdc_coins, usdt_coins);
        coins::register_internal<LP>(&pool_owner);
        coin::deposit(pool_owner_addr, lp_coins);

        let usdt_coins_to_exchange = test_coins::mint<USDT>(&coin_admin, 999901);
        let (usdc_coins, zero) =
            liquidity_pool::swap<USDC, USDT, LP>(
                pool_owner_addr,
                coin::zero<USDC>(), 9969,
                usdt_coins_to_exchange, 0
            );
        assert!(coin::value(&usdc_coins) == 9969, 0);

        let (x_res, y_res) = liquidity_pool::get_reserves_size<USDC, USDT, LP>(pool_owner_addr);
        assert!(y_res == 100998902, 1);
        assert!(x_res == 990031, 2);

        coin::destroy_zero(zero);
        test_coins::burn(&coin_admin, usdc_coins);
    }

    #[test(coin_admin = @test_coin_admin, pool_owner = @test_pool_owner)]
    fun test_swap_coins_two_coins_with_stable_curve(coin_admin: signer, pool_owner: signer) {
        genesis::setup();

        create_account(&coin_admin);
        create_account(&pool_owner);

        test_coins::register_coins(&coin_admin);

        liquidity_pool::register<USDC, USDT, LP>(
            &pool_owner,
            utf8(b"LiquidSwap LP"),
            utf8(b"LP-USDC-USDT"),
            1
        );

        let pool_owner_addr = signer::address_of(&pool_owner);
        let usdc_coins = test_coins::mint<USDC>(&coin_admin, 1000000);
        let usdt_coins = test_coins::mint<USDT>(&coin_admin, 100000000);

        let lp_coins =
            liquidity_pool::mint<USDC, USDT, LP>(pool_owner_addr, usdc_coins, usdt_coins);
        coins::register_internal<LP>(&pool_owner);
        coin::deposit(pool_owner_addr, lp_coins);

        let usdt_coins_to_exchange = test_coins::mint<USDT>(&coin_admin, 1000000);
        let usdc_coins_to_exchange = test_coins::mint<USDC>(&coin_admin, 10000);

        let (usdc_coins, usdt_coins) =
            liquidity_pool::swap<USDC, USDT, LP>(
                pool_owner_addr,
                usdc_coins_to_exchange, 9969,
                usdt_coins_to_exchange, 997099
            );

        assert!(coin::value(&usdc_coins) == 9969, 0);
        assert!(coin::value(&usdt_coins) == 997099, 1);

        let (x_res, y_res) = liquidity_pool::get_reserves_size<USDC, USDT, LP>(pool_owner_addr);
        assert!(x_res == 1000021, 2);
        assert!(y_res == 100001901, 3);

        test_coins::burn(&coin_admin, usdc_coins);
        test_coins::burn(&coin_admin, usdt_coins);
    }

    #[test(coin_admin = @test_coin_admin, pool_owner = @test_pool_owner)]
    #[expected_failure(abort_code=105)]
    fun test_swap_coins_two_coins_with_stable_curve_fail(coin_admin: signer, pool_owner: signer) {
        genesis::setup();

        create_account(&coin_admin);
        create_account(&pool_owner);

        test_coins::register_coins(&coin_admin);

        liquidity_pool::register<USDC, USDT, LP>(
            &pool_owner,
            utf8(b"LiquidSwap LP"),
            utf8(b"LP-USDC-USDT"),
            1
        );

        let pool_owner_addr = signer::address_of(&pool_owner);
        let usdc_coins = test_coins::mint<USDC>(&coin_admin, 1000000);
        let usdt_coins = test_coins::mint<USDT>(&coin_admin, 100000000);

        let lp_coins =
            liquidity_pool::mint<USDC, USDT, LP>(pool_owner_addr, usdc_coins, usdt_coins);
        coins::register_internal<LP>(&pool_owner);
        coin::deposit(pool_owner_addr, lp_coins);

        let usdt_coins_to_exchange = test_coins::mint<USDT>(&coin_admin, 1000000);
        let usdc_coins_to_exchange = test_coins::mint<USDC>(&coin_admin, 10000);

        let (usdc_coins, usdt_coins) =
            liquidity_pool::swap<USDC, USDT, LP>(
                pool_owner_addr,
                usdc_coins_to_exchange, 9970,
                usdt_coins_to_exchange, 997099
            );

        assert!(coin::value(&usdc_coins) == 9970, 0);
        assert!(coin::value(&usdt_coins) == 997099, 1);

        let (x_res, y_res) = liquidity_pool::get_reserves_size<USDC, USDT, LP>(pool_owner_addr);
        assert!(x_res == 1000020, 2);
        assert!(y_res == 100001901, 3);

        test_coins::burn(&coin_admin, usdc_coins);
        test_coins::burn(&coin_admin, usdt_coins);
    }

    #[test(coin_admin = @test_coin_admin, pool_owner = @test_pool_owner)]
    fun test_swap_coins_with_stable_curve_type_vice_versa_1(coin_admin: signer, pool_owner: signer) {
        genesis::setup();

        create_account(&coin_admin);
        create_account(&pool_owner);

        test_coins::register_coins(&coin_admin);

        liquidity_pool::register<USDC, USDT, LP>(
            &pool_owner,
            utf8(b"LiquidSwap LP"),
            utf8(b"LP-USDC-USDT"),
            1
        );

        let pool_owner_addr = signer::address_of(&pool_owner);
        let usdc_coins = test_coins::mint<USDC>(&coin_admin, 15000000000);
        let usdt_coins = test_coins::mint<USDT>(&coin_admin, 1500000000000);

        let lp_coins =
            liquidity_pool::mint<USDC, USDT, LP>(pool_owner_addr, usdc_coins, usdt_coins);
        coins::register_internal<LP>(&pool_owner);
        coin::deposit(pool_owner_addr, lp_coins);

        let usdt_coins_to_exchange = test_coins::mint<USDT>(&coin_admin, 125804314);
        let (usdc_coins, zero) =
            liquidity_pool::swap<USDC, USDT, LP>(
                pool_owner_addr,
                coin::zero<USDC>(), 1254269,
                usdt_coins_to_exchange, 0
            );
        assert!(coin::value(&usdc_coins) == 1254269, 0);

        coin::destroy_zero(zero);
        test_coins::burn(&coin_admin, usdc_coins);
    }

    #[test(coin_admin = @test_coin_admin, pool_owner = @test_pool_owner)]
    #[expected_failure(abort_code=105)]
    fun test_swap_coins_with_stable_curve_type_vice_versa_fail(coin_admin: signer, pool_owner: signer) {
        genesis::setup();

        create_account(&coin_admin);
        create_account(&pool_owner);

        test_coins::register_coins(&coin_admin);

        liquidity_pool::register<USDC, USDT, LP>(
            &pool_owner,
            utf8(b"LiquidSwap LP"),
            utf8(b"LP-USDC-USDT"),
            1
        );

        let pool_owner_addr = signer::address_of(&pool_owner);
        let usdc_coins = test_coins::mint<USDC>(&coin_admin, 1000000);
        let usdt_coins = test_coins::mint<USDT>(&coin_admin, 100000000);

        let lp_coins =
            liquidity_pool::mint<USDC, USDT, LP>(pool_owner_addr, usdc_coins, usdt_coins);
        coins::register_internal<LP>(&pool_owner);
        coin::deposit(pool_owner_addr, lp_coins);

        let usdt_coins_to_exchange = test_coins::mint<USDT>(&coin_admin, 1000000);
        let (usdc_coins, zero) =
            liquidity_pool::swap<USDC, USDT, LP>(
                pool_owner_addr,
                coin::zero<USDC>(), 9970,
                usdt_coins_to_exchange, 0
            );
        assert!(coin::value(&usdc_coins) == 9970, 0);

        let (x_res, y_res) = liquidity_pool::get_reserves_size<USDC, USDT, LP>(pool_owner_addr);
        assert!(y_res == 100999000, 1);
        assert!(x_res == 990030, 2);

        coin::destroy_zero(zero);
        test_coins::burn(&coin_admin, usdc_coins);
    }

    // Getters.

    #[test(coin_admin = @test_coin_admin, pool_owner = @test_pool_owner, emergency_acc = @emergency_admin)]
    #[expected_failure(abort_code=4001)]
    fun test_get_reserves_emergency_fails(coin_admin: signer, pool_owner: signer, emergency_acc: signer) {
        genesis::setup();

        create_account(&coin_admin);
        create_account(&pool_owner);

        test_coins::register_coins(&coin_admin);

        liquidity_pool::register<BTC, USDT, LP>(
            &pool_owner,
            utf8(b"LiquidSwap LP"),
            utf8(b"LP-BTC-USDT"),
            2
        );

        emergency::pause(&emergency_acc);

        let (_, _) = liquidity_pool::get_reserves_size<BTC, USDT, LP>(signer::address_of(&pool_owner));
    }

    #[test(coin_admin = @test_coin_admin, pool_owner = @test_pool_owner, emergency_acc = @emergency_admin)]
    #[expected_failure(abort_code=4001)]
    fun test_get_cumulative_price_emergency_fails(coin_admin: signer, pool_owner: signer, emergency_acc: signer) {
        genesis::setup();

        create_account(&coin_admin);
        create_account(&pool_owner);

        test_coins::register_coins(&coin_admin);

        liquidity_pool::register<BTC, USDT, LP>(
            &pool_owner,
            utf8(b"LiquidSwap LP"),
            utf8(b"LP-BTC-USDT"),
            2
        );

        emergency::pause(&emergency_acc);

        let (_, _, _) = liquidity_pool::get_cumulative_prices<BTC, USDT, LP>(signer::address_of(&pool_owner));
    }

    #[test(coin_admin = @test_coin_admin, pool_owner = @test_pool_owner)]
    fun test_pool_exists(coin_admin: signer, pool_owner: signer) {
        genesis::setup();

        create_account(&coin_admin);
        create_account(&pool_owner);

        test_coins::register_coins(&coin_admin);

        liquidity_pool::register<BTC, USDT, LP>(
            &pool_owner,
            utf8(b"LiquidSwap LP"),
            utf8(b"LP-BTC-USDT"),
            2
        );

        assert!(liquidity_pool::pool_exists_at<BTC, USDT, LP>(signer::address_of(&pool_owner)), 0);
        assert!(!liquidity_pool::pool_exists_at<USDT, BTC, LP>(signer::address_of(&pool_owner)), 1);
    }

    #[test(coin_admin = @test_coin_admin, pool_owner = @test_pool_owner)]
    fun test_fees_config(coin_admin: signer, pool_owner: signer) {
        genesis::setup();

        create_account(&coin_admin);
        create_account(&pool_owner);

        test_coins::register_coins(&coin_admin);

        liquidity_pool::register<BTC, USDT, LP>(
            &pool_owner,
            utf8(b"LiquidSwap LP"),
            utf8(b"LP-BTC-USDT"),
            2
        );

        let (fee_pct, fee_scale) = liquidity_pool::get_fees_config();

        assert!(fee_pct == 30, 0);
        assert!(fee_scale == 10000, 1);
    }

    // End to end.

    #[test(coin_admin = @test_coin_admin, pool_owner = @test_pool_owner)]
    fun test_end_to_end(coin_admin: signer, pool_owner: signer) {
        genesis::setup();

        create_account(&coin_admin);
        create_account(&pool_owner);

        test_coins::register_coins(&coin_admin);

        liquidity_pool::register<BTC, USDT, LP>(
            &pool_owner,
            utf8(b"LiquidSwap LP"),
            utf8(b"LP-BTC-USDT"),
            2
        );

        let pool_owner_addr = signer::address_of(&pool_owner);

        let btc_coins_initial = test_coins::mint<BTC>(&coin_admin, 10000000000);
        let usdt_coins_initial = test_coins::mint<USDT>(&coin_admin, 2800000000000);

        timestamp::fast_forward_seconds(1660545565);

        let lp_coins_initial =
            liquidity_pool::mint<BTC, USDT, LP>(pool_owner_addr, btc_coins_initial, usdt_coins_initial);

        let (x_res, y_res) = liquidity_pool::get_reserves_size<BTC, USDT, LP>(pool_owner_addr);
        assert!(x_res == 10000000000, 0);
        assert!(y_res == 2800000000000, 1);

        let (x_cum_price, y_cum_price, ts) = liquidity_pool::get_cumulative_prices<BTC, USDT, LP>(pool_owner_addr);
        assert!(x_cum_price == 0, 2);
        assert!(y_cum_price == 0, 3);
        assert!(ts == 1660545565, 4);

        let btc_coins_user = test_coins::mint<BTC>(&coin_admin, 1500000000);
        let usdt_coins_user = test_coins::mint<USDT>(&coin_admin, 420000000000);

        let lp_coins_user =
            liquidity_pool::mint<BTC, USDT, LP>(pool_owner_addr, btc_coins_user, usdt_coins_user);

        let (x_res, y_res) = liquidity_pool::get_reserves_size<BTC, USDT, LP>(pool_owner_addr);
        assert!(x_res == 11500000000, 5);
        assert!(y_res == 3220000000000, 6);

        let (x_cum_price, y_cum_price, ts) = liquidity_pool::get_cumulative_prices<BTC, USDT, LP>(pool_owner_addr);
        assert!(x_cum_price == 0, 7);
        assert!(y_cum_price == 0, 8);
        assert!(ts == 1660545565, 9);

        timestamp::fast_forward_seconds(3600);

        let btc_coins_to_exchange = test_coins::mint<BTC>(&coin_admin, 2500000000);
        let (btc_zero, usdt_coins) =
            liquidity_pool::swap<BTC, USDT, LP>(
                pool_owner_addr,
                btc_coins_to_exchange, 0,
                coin::zero<USDT>(), 573582276219
            );
        assert!(coin::value(&usdt_coins) == 573582276219, 10);

        let (x_res, y_res) = liquidity_pool::get_reserves_size<BTC, USDT, LP>(pool_owner_addr);
        assert!(x_res == 13997500000, 11);
        assert!(y_res == 2646417723781, 12);

        let (x_cum_price, y_cum_price, ts) = liquidity_pool::get_cumulative_prices<BTC, USDT, LP>(pool_owner_addr);
        assert!(x_cum_price == 18594318026299228027920000, 12);
        assert!(y_cum_price == 237172423804837092000, 13);
        assert!(ts == 1660549165, 14);

        let lp_coins_user_val = coin::value(&lp_coins_user);
        let lp_coins_to_burn_part = coin::extract(&mut lp_coins_user, lp_coins_user_val / 2);
        let (btc_earned_user, usdt_earned_user) = liquidity_pool::burn<BTC, USDT, LP>(
            pool_owner_addr,
            lp_coins_to_burn_part,
        );

        assert!(coin::value(&btc_earned_user) == 912880434, 15);
        assert!(coin::value(&usdt_earned_user) == 172592460234, 16);

        test_coins::burn(&coin_admin, btc_earned_user);
        test_coins::burn(&coin_admin, usdt_earned_user);

        let (x_res, y_res) = liquidity_pool::get_reserves_size<BTC, USDT, LP>(pool_owner_addr);
        assert!(x_res == 13084619566, 17);
        assert!(y_res == 2473825263547, 18);

        let (x_cum_price, y_cum_price, ts) = liquidity_pool::get_cumulative_prices<BTC, USDT, LP>(pool_owner_addr);
        assert!(x_cum_price == 18594318026299228027920000, 19);
        assert!(y_cum_price == 237172423804837092000, 20);
        assert!(ts == 1660549165, 21);

        timestamp::fast_forward_seconds(3600);

        let usdt_coins_to_exchange = test_coins::mint<USDT>(&coin_admin, 10000000000);
        let (btc_coins, usdt_zero) =
            liquidity_pool::swap<BTC, USDT, LP>(
                pool_owner_addr,
                coin::zero<BTC>(), 52521904,
                usdt_coins_to_exchange, 0
            );

        let (x_res, y_res) = liquidity_pool::get_reserves_size<BTC, USDT, LP>(pool_owner_addr);
        assert!(x_res == 13032097662, 22);
        assert!(y_res == 2483815263547, 23);

        let (x_cum_price, y_cum_price, ts) = liquidity_pool::get_cumulative_prices<BTC, USDT, LP>(pool_owner_addr);
        assert!(x_cum_price == 31149706178195224153700400, 24);
        assert!(y_cum_price == 588420782034956560800, 25);
        assert!(ts == 1660552765, 26);

        timestamp::fast_forward_seconds(3600);

        let (btc_earned_user, usdt_earned_user) = liquidity_pool::burn<BTC, USDT, LP>(
            pool_owner_addr,
            lp_coins_user,
        );
        assert!(coin::value(&btc_earned_user) == 909216115, 27);
        assert!(coin::value(&usdt_earned_user) == 173289436992, 28);

        let (x_res, y_res) = liquidity_pool::get_reserves_size<BTC, USDT, LP>(pool_owner_addr);
        assert!(x_res == 12122881547, 29);
        assert!(y_res == 2310525826555, 30);

        let (btc_earned_initial, usdt_earned_initial) = liquidity_pool::burn<BTC, USDT, LP>(
            pool_owner_addr,
            lp_coins_initial,
        );
        assert!(coin::value(&btc_earned_initial) == 12122881547, 31);
        assert!(coin::value(&usdt_earned_initial) == 2310525826555, 32);

        let (x_res, y_res) = liquidity_pool::get_reserves_size<BTC, USDT, LP>(pool_owner_addr);
        assert!(x_res == 0, 33);
        assert!(y_res == 0, 34);

        let (x_cum_price, y_cum_price, ts) = liquidity_pool::get_cumulative_prices<BTC, USDT, LP>(pool_owner_addr);
        assert!(x_cum_price == 43806601518678425423523600, 35);
        assert!(y_cum_price == 936852159292991150400, 36);
        assert!(ts == 1660556365, 37);

        coin::destroy_zero(btc_zero);
        coin::destroy_zero(usdt_zero);
        test_coins::burn(&coin_admin, btc_coins);
        test_coins::burn(&coin_admin, usdt_coins);
        test_coins::burn(&coin_admin, btc_earned_user);
        test_coins::burn(&coin_admin, usdt_earned_user);
        test_coins::burn(&coin_admin, btc_earned_initial);
        test_coins::burn(&coin_admin, usdt_earned_initial);
    }

    #[test(coin_admin = @test_coin_admin, pool_owner = @test_pool_owner, emergency_acc = @emergency_admin)]
    fun test_end_to_end_emergency(coin_admin: signer, pool_owner: signer, emergency_acc: signer) {
        genesis::setup();

        create_account(&coin_admin);
        create_account(&pool_owner);

        test_coins::register_coins(&coin_admin);

        liquidity_pool::register<BTC, USDT, LP>(
            &pool_owner,
            utf8(b"LiquidSwap LP"),
            utf8(b"LP-BTC-USDT"),
            2
        );

        let pool_owner_addr = signer::address_of(&pool_owner);

        let btc_coins_initial = test_coins::mint<BTC>(&coin_admin, 10000000000);
        let usdt_coins_initial = test_coins::mint<USDT>(&coin_admin, 2800000000000);

        timestamp::fast_forward_seconds(1660545565);

        let lp_coins_initial =
            liquidity_pool::mint<BTC, USDT, LP>(pool_owner_addr, btc_coins_initial, usdt_coins_initial);

        let (x_res, y_res) = liquidity_pool::get_reserves_size<BTC, USDT, LP>(pool_owner_addr);
        assert!(x_res == 10000000000, 0);
        assert!(y_res == 2800000000000, 1);

        let (x_cum_price, y_cum_price, ts) = liquidity_pool::get_cumulative_prices<BTC, USDT, LP>(pool_owner_addr);
        assert!(x_cum_price == 0, 2);
        assert!(y_cum_price == 0, 3);
        assert!(ts == 1660545565, 4);

        let btc_coins_user = test_coins::mint<BTC>(&coin_admin, 1500000000);
        let usdt_coins_user = test_coins::mint<USDT>(&coin_admin, 420000000000);

        let lp_coins_user =
            liquidity_pool::mint<BTC, USDT, LP>(pool_owner_addr, btc_coins_user, usdt_coins_user);

        let (x_res, y_res) = liquidity_pool::get_reserves_size<BTC, USDT, LP>(pool_owner_addr);
        assert!(x_res == 11500000000, 5);
        assert!(y_res == 3220000000000, 6);

        let (x_cum_price, y_cum_price, ts) = liquidity_pool::get_cumulative_prices<BTC, USDT, LP>(pool_owner_addr);
        assert!(x_cum_price == 0, 7);
        assert!(y_cum_price == 0, 8);
        assert!(ts == 1660545565, 9);

        timestamp::fast_forward_seconds(3600);

        let btc_coins_to_exchange = test_coins::mint<BTC>(&coin_admin, 2500000000);
        let (btc_zero, usdt_coins) =
            liquidity_pool::swap<BTC, USDT, LP>(
                pool_owner_addr,
                btc_coins_to_exchange, 0,
                coin::zero<USDT>(), 573582276219
            );
        assert!(coin::value(&usdt_coins) == 573582276219, 10);

        let (x_res, y_res) = liquidity_pool::get_reserves_size<BTC, USDT, LP>(pool_owner_addr);
        assert!(x_res == 13997500000, 11);
        assert!(y_res == 2646417723781, 12);

        let (x_cum_price, y_cum_price, ts) = liquidity_pool::get_cumulative_prices<BTC, USDT, LP>(pool_owner_addr);
        assert!(x_cum_price == 18594318026299228027920000, 13);
        assert!(y_cum_price == 237172423804837092000, 14);
        assert!(ts == 1660549165, 15);

        emergency::pause(&emergency_acc);
        let lp_coins_user_val = coin::value(&lp_coins_user);
        let lp_coins_to_burn_part = coin::extract(&mut lp_coins_user, lp_coins_user_val / 2);
        let (btc_earned_user, usdt_earned_user) = liquidity_pool::burn<BTC, USDT, LP>(
            pool_owner_addr,
            lp_coins_to_burn_part,
        );

        assert!(coin::value(&btc_earned_user) == 912880434, 16);
        assert!(coin::value(&usdt_earned_user) == 172592460234, 17);

        test_coins::burn(&coin_admin, btc_earned_user);
        test_coins::burn(&coin_admin, usdt_earned_user);

        emergency::resume(&emergency_acc);

        let (x_res, y_res) = liquidity_pool::get_reserves_size<BTC, USDT, LP>(pool_owner_addr);
        assert!(x_res == 13084619566, 18);
        assert!(y_res == 2473825263547, 19);

        let (x_cum_price, y_cum_price, ts) = liquidity_pool::get_cumulative_prices<BTC, USDT, LP>(pool_owner_addr);
        assert!(x_cum_price == 18594318026299228027920000, 20);
        assert!(y_cum_price == 237172423804837092000, 21);
        assert!(ts == 1660549165, 22);

        timestamp::fast_forward_seconds(3600);

        let usdt_coins_to_exchange = test_coins::mint<USDT>(&coin_admin, 10000000000);
        let (btc_coins, usdt_zero) =
            liquidity_pool::swap<BTC, USDT, LP>(
                pool_owner_addr,
                coin::zero<BTC>(), 52521904,
                usdt_coins_to_exchange, 0
            );

        let (x_res, y_res) = liquidity_pool::get_reserves_size<BTC, USDT, LP>(pool_owner_addr);
        assert!(x_res == 13032097662, 23);
        assert!(y_res == 2483815263547, 24);

        let (x_cum_price, y_cum_price, ts) = liquidity_pool::get_cumulative_prices<BTC, USDT, LP>(pool_owner_addr);
        assert!(x_cum_price == 31149706178195224153700400, 25);
        assert!(y_cum_price == 588420782034956560800, 26);
        assert!(ts == 1660552765, 27);

        timestamp::fast_forward_seconds(3600);

        emergency::pause(&emergency_acc);

        let (btc_earned_user, usdt_earned_user) = liquidity_pool::burn<BTC, USDT, LP>(
            pool_owner_addr,
            lp_coins_user,
        );
        assert!(coin::value(&btc_earned_user) == 909216115, 28);
        assert!(coin::value(&usdt_earned_user) == 173289436992, 29);

        let (btc_earned_initial, usdt_earned_initial) = liquidity_pool::burn<BTC, USDT, LP>(
            pool_owner_addr,
            lp_coins_initial,
        );
        assert!(coin::value(&btc_earned_initial) == 12122881547, 30);
        assert!(coin::value(&usdt_earned_initial) == 2310525826555, 31);

        emergency::resume(&emergency_acc);

        let (x_res, y_res) = liquidity_pool::get_reserves_size<BTC, USDT, LP>(pool_owner_addr);
        assert!(x_res == 0, 32);
        assert!(y_res == 0, 33);

        let (x_cum_price, y_cum_price, ts) = liquidity_pool::get_cumulative_prices<BTC, USDT, LP>(pool_owner_addr);
        assert!(x_cum_price == 43806601518678425423523600, 34);
        assert!(y_cum_price == 936852159292991150400, 35);
        assert!(ts == 1660556365, 36);

        coin::destroy_zero(btc_zero);
        coin::destroy_zero(usdt_zero);
        test_coins::burn(&coin_admin, btc_coins);
        test_coins::burn(&coin_admin, usdt_coins);
        test_coins::burn(&coin_admin, btc_earned_user);
        test_coins::burn(&coin_admin, usdt_earned_user);
        test_coins::burn(&coin_admin, btc_earned_initial);
        test_coins::burn(&coin_admin, usdt_earned_initial);
    }

    // Compute LP
    #[test]
    fun test_compute_lp_uncorrelated() {
        let x_res = 100;
        let y_res = 100;
        let x_res_new = 101 * 10000;
        let y_res_new = 101 * 10000;

        liquidity_pool::compute_and_verify_lp_value_for_test(
            0,
            0,
            2,
            x_res,
            y_res,
            x_res_new,
            y_res_new,
        );

        let x_res = 18446744073709551615;
        let y_res = 18446744073709551515;
        let x_res_new = 18446744073709551615 * 10000;
        let y_res_new = 18446744073709551615 * 10000;

        liquidity_pool::compute_and_verify_lp_value_for_test(
            0,
            0,
            2,
            x_res,
            y_res,
            x_res_new,
            y_res_new,
        );

        let x_res = 18446744073709551115;
        let y_res = 18446744073709551115;
        let x_res_new = 18446744073709551615 * 10000;
        let y_res_new = 18446744073709551615 * 10000;

        liquidity_pool::compute_and_verify_lp_value_for_test(
            10000,
            10000,
            2,
            x_res,
            y_res,
            x_res_new,
            y_res_new,
        );
    }

    #[test]
    #[expected_failure(abort_code=105)]
    fun test_compute_lp_uncorrelated_fails_equal() {
        let x_res = 0;
        let y_res = 0;
        let x_res_new = 0;
        let y_res_new = 0;

        liquidity_pool::compute_and_verify_lp_value_for_test(
            0,
            0,
            2,
            x_res,
            y_res,
            x_res_new,
            y_res_new,
        );
    }

    #[test]
    #[expected_failure(abort_code=105)]
    fun test_compute_lp_uncorrelated_fails_equal_1() {
        let x_res = 18446744073709551615;
        let y_res = 18446744073709551615;
        let x_res_new = 18446744073709551615 * 10000;
        let y_res_new = 18446744073709551615 * 10000;

        liquidity_pool::compute_and_verify_lp_value_for_test(
            0,
            0,
            2,
            x_res,
            y_res,
            x_res_new,
            y_res_new,
        );
    }

    #[test]
    #[expected_failure(abort_code=105)]
    fun test_compute_lp_uncorrelated_fails_equal_2() {
        let x_res = 18446744073709551615;
        let y_res = 1;
        let x_res_new = 1 * 10000;
        let y_res_new = 18446744073709551615 * 10000;

        liquidity_pool::compute_and_verify_lp_value_for_test(
            0,
            0,
            2,
            x_res,
            y_res,
            x_res_new,
            y_res_new,
        );
    }

    #[test]
    #[expected_failure(abort_code=105)]
    fun test_compute_lp_uncorrelated_fails_less() {
        let x_res = 100;
        let y_res = 99;
        let x_res_new = 100 * 10000;
        let y_res_new = 99 * 10000;

        liquidity_pool::compute_and_verify_lp_value_for_test(
            0,
            0,
            2,
            x_res,
            y_res,
            x_res_new,
            y_res_new,
        );
    }

    #[test]
    #[expected_failure(abort_code=105)]
    fun test_compute_lp_uncorrelated_fails_less_1() {
        let x_res = 18446744073709551615;
        let y_res = 10;
        let x_res_new = 18446744073709551613 * 10000;
        let y_res_new = 10 * 10000;

        liquidity_pool::compute_and_verify_lp_value_for_test(
            0,
            0,
            2,
            x_res,
            y_res,
            x_res_new,
            y_res_new,
        );
    }

    #[test]
    fun test_compute_lp_stable() {
        let x_res = 10000;
        let y_res = 100;
        let x_res_new = 9999;
        let y_res_new = 101;

        liquidity_pool::compute_and_verify_lp_value_for_test(
            100,
            10,
            1,
            x_res,
            y_res,
            x_res_new,
            y_res_new,
        );

        let x_res = 10000;
        let y_res = 100;
        let x_res_new = 10001;
        let y_res_new = 100;

        liquidity_pool::compute_and_verify_lp_value_for_test(
            100,
            10,
            1,
            x_res,
            y_res,
            x_res_new,
            y_res_new,
        );

        let x_res = 1000000001;
        let y_res = 100;
        let x_res_new = 1000000001;
        let y_res_new = 101;

        liquidity_pool::compute_and_verify_lp_value_for_test(
            1000000000,
            10,
            1,
            x_res,
            y_res,
            x_res_new,
            y_res_new,
        );

        let x_res = 100000000000000000;
        let y_res = 100000000000000000;
        let x_res_new = 100000000000000001;
        let y_res_new = 100000000000000001;

        liquidity_pool::compute_and_verify_lp_value_for_test(
            100000000,
            100000000,
            1,
            x_res,
            y_res,
            x_res_new,
            y_res_new,
        );
    }

    #[test]
    #[expected_failure(abort_code=105)]
    fun test_compute_lp_stable_less_fails() {
        let x_res = 10000;
        let y_res = 100;
        let x_res_new = 10001;
        let y_res_new = 99;

        liquidity_pool::compute_and_verify_lp_value_for_test(
            10000,
            100,
            1,
            x_res,
            y_res,
            x_res_new,
            y_res_new,
        );
    }

    #[test]
    #[expected_failure(abort_code=105)]
    fun test_compute_lp_stable_less_fails_1() {
        let x_res = 10000;
        let y_res = 10;
        let x_res_new = 10001;
        let y_res_new = 9;

        liquidity_pool::compute_and_verify_lp_value_for_test(
            10000,
            10,
            1,
            x_res,
            y_res,
            x_res_new,
            y_res_new,
        );
    }

    #[test]
    #[expected_failure(abort_code=105)]
    fun test_compute_lp_stable_equal_fails() {
        let x_res = 1000000001;
        let y_res = 100;
        let x_res_new = 1000000009;
        let y_res_new = 100;

        liquidity_pool::compute_and_verify_lp_value_for_test(
            1000000000,
            10,
            1,
            x_res,
            y_res,
            x_res_new,
            y_res_new,
        );
    }

    #[test]
    #[expected_failure(abort_code=105)]
    fun test_compute_lp_stable_equal_fails_1() {
        let x_res = 0;
        let y_res = 0;
        let x_res_new = 0;
        let y_res_new = 0;

        liquidity_pool::compute_and_verify_lp_value_for_test(
            1000000000,
            10,
            1,
            x_res,
            y_res,
            x_res_new,
            y_res_new,
        );
    }

    // Update cumulative price itself.
    #[test(coin_admin = @test_coin_admin, pool_owner = @test_pool_owner)]
    fun test_cumulative_price(coin_admin: signer, pool_owner: signer) {
        genesis::setup();

        create_account(&coin_admin);
        create_account(&pool_owner);

        test_coins::register_coins(&coin_admin);
        register_lp_for_fails(&pool_owner);

        let pool_owner_addr = signer::address_of(&pool_owner);

        timestamp::fast_forward_seconds(1660545565);

        let (x_cum_price, y_cum_price, ts) = liquidity_pool::update_cumulative_price_for_test<BTC, USDT, LP>(
            &pool_owner,
            1660545565 - 3600,
            18446744073709551615,
            18446744073709551615,
            8500000000000000,
            126000000000000,
            test_lp::get_mint_cap(pool_owner_addr),
            test_lp::get_burn_cap(pool_owner_addr),
        );

        assert!(ts == 1660545565, 0);
        assert!(x_cum_price == 1002851816054256914415, 1);
        assert!(y_cum_price == 4479942007502107673191215, 2);
    }

    #[test(coin_admin = @test_coin_admin, pool_owner = @test_pool_owner)]
    fun test_cumulative_price_1(coin_admin: signer, pool_owner: signer) {
        genesis::setup();

        create_account(&coin_admin);
        create_account(&pool_owner);

        test_coins::register_coins(&coin_admin);
        register_lp_for_fails(&pool_owner);

        let pool_owner_addr = signer::address_of(&pool_owner);

        timestamp::fast_forward_seconds(1660545565);

        let (x_cum_price, y_cum_price, ts) = liquidity_pool::update_cumulative_price_for_test<BTC, USDT, LP>(
            &pool_owner,
            1660545565 - 3600,
            0,
            0,
            1123123,
            255666393,
            test_lp::get_mint_cap(pool_owner_addr),
            test_lp::get_burn_cap(pool_owner_addr),
        );

        assert!(ts == 1660545565, 0);
        assert!(x_cum_price == 15117102108771710567580000, 1);
        assert!(y_cum_price == 291726512367500775600, 2);
    }

    #[test(coin_admin = @test_coin_admin, pool_owner = @test_pool_owner)]
    fun test_cumulative_price_2(coin_admin: signer, pool_owner: signer) {
        genesis::setup();

        create_account(&coin_admin);
        create_account(&pool_owner);

        test_coins::register_coins(&coin_admin);
        register_lp_for_fails(&pool_owner);

        let pool_owner_addr = signer::address_of(&pool_owner);

        timestamp::fast_forward_seconds(1660545565);

        let (x_cum_price, y_cum_price, ts) = liquidity_pool::update_cumulative_price_for_test<BTC, USDT, LP>(
            &pool_owner,
            0,
            10,
            10,
            583,
            984,
            test_lp::get_mint_cap(pool_owner_addr),
            test_lp::get_burn_cap(pool_owner_addr),
        );

        assert!(ts == 1660545565, 0);
        assert!(x_cum_price == 51700776184088875072100447870 + 10, 1);
        assert!(y_cum_price == 18148635398524546874446331270 + 10, 2);
    }

    #[test(coin_admin = @test_coin_admin, pool_owner = @test_pool_owner)]
    fun test_cumulative_price_3(coin_admin: signer, pool_owner: signer) {
        genesis::setup();

        create_account(&coin_admin);
        create_account(&pool_owner);

        test_coins::register_coins(&coin_admin);
        register_lp_for_fails(&pool_owner);

        let pool_owner_addr = signer::address_of(&pool_owner);

        timestamp::fast_forward_seconds(3600);

        let (x_cum_price, y_cum_price, ts) = liquidity_pool::update_cumulative_price_for_test<BTC, USDT, LP>(
            &pool_owner,
            0,
            0,
            0,
            0,
            0,
            test_lp::get_mint_cap(pool_owner_addr),
            test_lp::get_burn_cap(pool_owner_addr),
        );

        assert!(ts == 3600, 0);
        assert!(x_cum_price == 0, 1);
        assert!(y_cum_price == 0, 2);
    }

    #[test(coin_admin = @test_coin_admin, pool_owner = @test_pool_owner)]
    fun test_cumulative_price_max_time(coin_admin: signer, pool_owner: signer) {
        genesis::setup();

        create_account(&coin_admin);
        create_account(&pool_owner);

        test_coins::register_coins(&coin_admin);
        register_lp_for_fails(&pool_owner);

        let pool_owner_addr = signer::address_of(&pool_owner);

        timestamp::update_global_time_for_test(18446744073709551615);

        let (x_cum_price, y_cum_price, ts) = liquidity_pool::update_cumulative_price_for_test<BTC, USDT, LP>(
            &pool_owner,
            0,
            18446744073709551615,
            18446744073709551615,
            18446744073709551615,
            18446744073709551615,
            test_lp::get_mint_cap(pool_owner_addr),
            test_lp::get_burn_cap(pool_owner_addr),
        );

        assert!(ts == 18446744073709, 0);
        assert!(x_cum_price == 340282366920946734669822609541650, 1);
        assert!(y_cum_price == 340282366920946734669822609541650, 2);
    }

    #[test(coin_admin = @test_coin_admin, pool_owner = @test_pool_owner)]
    fun test_cumulative_price_overflow(coin_admin: signer, pool_owner: signer) {
        genesis::setup();

        create_account(&coin_admin);
        create_account(&pool_owner);

        test_coins::register_coins(&coin_admin);
        register_lp_for_fails(&pool_owner);

        let pool_owner_addr = signer::address_of(&pool_owner);

        timestamp::fast_forward_seconds(1);

        let (x_cum_price, y_cum_price, ts) = liquidity_pool::update_cumulative_price_for_test<BTC, USDT, LP>(
            &pool_owner,
            0,
            340282366920938463463374607431768211455,
            340282366920938463463374607431768211455,
            18446744073709551615,
            18446744073709551615,
            test_lp::get_mint_cap(pool_owner_addr),
            test_lp::get_burn_cap(pool_owner_addr),
        );

        assert!(ts == 1, 0);
        assert!(x_cum_price == 18446744073709551614, 1);
        assert!(y_cum_price == 18446744073709551614, 2);
    }

    #[test(coin_admin = @test_coin_admin, pool_owner = @test_pool_owner)]
    fun test_cumulative_price_overflow_1(coin_admin: signer, pool_owner: signer) {
        genesis::setup();

        create_account(&coin_admin);
        create_account(&pool_owner);

        test_coins::register_coins(&coin_admin);
        register_lp_for_fails(&pool_owner);

        let pool_owner_addr = signer::address_of(&pool_owner);

        timestamp::update_global_time_for_test(18446744073709551615);

        let (x_cum_price, y_cum_price, ts) = liquidity_pool::update_cumulative_price_for_test<BTC, USDT, LP>(
            &pool_owner,
            0,
            340282366920938463463374607431768211455,
            340282366920938463463374607431768211455,
            18446744073709551615,
            18446744073709551615,
            test_lp::get_mint_cap(pool_owner_addr),
            test_lp::get_burn_cap(pool_owner_addr),
        );

        assert!(ts == 18446744073709, 0);
        assert!(x_cum_price == 340282366920928287925748899990034, 1);
        assert!(y_cum_price == 340282366920928287925748899990034, 2);
    }

    #[test(core = @core_resources, coin_admin = @test_coin_admin, pool_owner = @test_pool_owner)]
    fun test_swap_coins_with_stable_curve_type_1(core: signer, coin_admin: signer, pool_owner: signer) {
        genesis::setup(&core);

        create_account(&coin_admin);
        create_account(&pool_owner);

        test_coins::register_coins(&coin_admin);

        liquidity_pool::register<USDC, USDT, LP>(
            &pool_owner,
            utf8(b"LiquidSwap LP"),
            utf8(b"LP-USDC-USDT"),
            1
        );

        let pool_owner_addr = signer::address_of(&pool_owner);
        let usdc_coins = test_coins::mint<USDC>(&coin_admin, 15000000000);
        let usdt_coins = test_coins::mint<USDT>(&coin_admin, 1500000000000);

        let lp_coins =
            liquidity_pool::mint<USDC, USDT, LP>(pool_owner_addr, usdc_coins, usdt_coins);
        coins::register_internal<LP>(&pool_owner);
        coin::deposit(pool_owner_addr, lp_coins);

        let usdc_coins_to_exchange = test_coins::mint<USDC>(&coin_admin, 7078017525);
        let (zero, usdt_coins) =
            liquidity_pool::swap<USDC, USDT, LP>(
                pool_owner_addr,
                usdc_coins_to_exchange, 0,
                coin::zero<USDT>(), 672790928315
            );
        assert!(coin::value(&usdt_coins) == 672790928315, 0);

         let (x_res, y_res) = liquidity_pool::get_reserves_size<USDC, USDT, LP>(pool_owner_addr);
         assert!(x_res == 22070939508, 1);
         assert!(y_res == 827209071685, 2);

        coin::destroy_zero(zero);
        test_coins::burn(&coin_admin, usdt_coins);
    }

    #[test(core = @core_resources, coin_admin = @test_coin_admin, pool_owner = @test_pool_owner)]
    fun test_swap_coins_with_stable_curve_type_2(core: signer, coin_admin: signer, pool_owner: signer) {
        genesis::setup(&core);

        create_account(&coin_admin);
        create_account(&pool_owner);

        test_coins::register_coins(&coin_admin);

        liquidity_pool::register<USDC, USDT, LP>(
            &pool_owner,
            utf8(b"LiquidSwap LP"),
            utf8(b"LP-USDC-USDT"),
            1
        );

        let pool_owner_addr = signer::address_of(&pool_owner);
        let usdc_coins = test_coins::mint<USDC>(&coin_admin, 15000000000);
        let usdt_coins = test_coins::mint<USDT>(&coin_admin, 1500000000000);

        let lp_coins =
            liquidity_pool::mint<USDC, USDT, LP>(pool_owner_addr, usdc_coins, usdt_coins);
        coins::register_internal<LP>(&pool_owner);
        coin::deposit(pool_owner_addr, lp_coins);

        let usdc_coins_to_exchange = test_coins::mint<USDC>(&coin_admin, 152);
        let (zero, usdt_coins) =
            liquidity_pool::swap<USDC, USDT, LP>(
                pool_owner_addr,
                usdc_coins_to_exchange, 0,
                coin::zero<USDT>(), 15000
            );
        assert!(coin::value(&usdt_coins) == 15000, 0);

         let (x_res, y_res) = liquidity_pool::get_reserves_size<USDC, USDT, LP>(pool_owner_addr);
         assert!(x_res == 15000000152, 1);
         assert!(y_res == 1499999985000, 2);

        coin::destroy_zero(zero);
        test_coins::burn(&coin_admin, usdt_coins);
    }

    #[test(core = @core_resources, coin_admin = @test_coin_admin, pool_owner = @test_pool_owner)]
    fun test_swap_coins_with_stable_curve_type_3(core: signer, coin_admin: signer, pool_owner: signer) {
        genesis::setup(&core);

        create_account(&coin_admin);
        create_account(&pool_owner);

        test_coins::register_coins(&coin_admin);

        liquidity_pool::register<USDC, USDT, LP>(
            &pool_owner,
            utf8(b"LiquidSwap LP"),
            utf8(b"LP-USDC-USDT"),
            1
        );

        let pool_owner_addr = signer::address_of(&pool_owner);
        let usdc_coins = test_coins::mint<USDC>(&coin_admin, 15000000000);
        let usdt_coins = test_coins::mint<USDT>(&coin_admin, 1500000000000);

        let lp_coins =
            liquidity_pool::mint<USDC, USDT, LP>(pool_owner_addr, usdc_coins, usdt_coins);
        coins::register_internal<LP>(&pool_owner);
        coin::deposit(pool_owner_addr, lp_coins);

        let usdc_coins_to_exchange = test_coins::mint<USDC>(&coin_admin, 6748155);
        let (zero, usdt_coins) =
            liquidity_pool::swap<USDC, USDT, LP>(
                pool_owner_addr,
                usdc_coins_to_exchange, 0,
                coin::zero<USDT>(), 672790928
            );
        assert!(coin::value(&usdt_coins) == 672790928, 0);

         let (x_res, y_res) = liquidity_pool::get_reserves_size<USDC, USDT, LP>(pool_owner_addr);
         assert!(x_res == 15006741407, 1);
         assert!(y_res == 1499327209072, 2);

        coin::destroy_zero(zero);
        test_coins::burn(&coin_admin, usdt_coins);
    }

    #[test(core = @core_resources, coin_admin = @test_coin_admin, pool_owner = @test_pool_owner)]
    fun test_swap_coins_with_stable_curve_type_1_unit(core: signer, coin_admin: signer, pool_owner: signer) {
        genesis::setup(&core);

        create_account(&coin_admin);
        create_account(&pool_owner);

        test_coins::register_coins(&coin_admin);

        liquidity_pool::register<USDC, USDT, LP>(
            &pool_owner,
            utf8(b"LiquidSwap LP"),
            utf8(b"LP-USDC-USDT"),
            1
        );

        let pool_owner_addr = signer::address_of(&pool_owner);
        let usdc_coins = test_coins::mint<USDC>(&coin_admin, 1000000);
        let usdt_coins = test_coins::mint<USDT>(&coin_admin, 100000000);

        let lp_coins =
            liquidity_pool::mint<USDC, USDT, LP>(pool_owner_addr, usdc_coins, usdt_coins);
        coins::register_internal<LP>(&pool_owner);
        coin::deposit(pool_owner_addr, lp_coins);

        let usdc_coins_to_exchange = test_coins::mint<USDC>(&coin_admin, 10000);
        let (zero, usdt_coins) =
            liquidity_pool::swap<USDC, USDT, LP>(
                pool_owner_addr,
                usdc_coins_to_exchange, 0,
                coin::zero<USDT>(), 996999
            );
        assert!(coin::value(&usdt_coins) == 996999, 0);

        let (x_res, y_res) = liquidity_pool::get_reserves_size<USDC, USDT, LP>(pool_owner_addr);
        assert!(x_res == 1009990, 1);
        assert!(y_res == 99003001, 2);

        coin::destroy_zero(zero);
        test_coins::burn(&coin_admin, usdt_coins);
    }

    #[test(core = @core_resources, coin_admin = @test_coin_admin, pool_owner = @test_pool_owner)]
    #[expected_failure(abort_code=105)]
    fun test_swap_coins_with_stable_curve_type_1_unit_fail(core: signer, coin_admin: signer, pool_owner: signer) {
        genesis::setup(&core);

        create_account(&coin_admin);
        create_account(&pool_owner);

        test_coins::register_coins(&coin_admin);

        liquidity_pool::register<USDC, USDT, LP>(
            &pool_owner,
            utf8(b"LiquidSwap LP"),
            utf8(b"LP-USDC-USDT"),
            1
        );

        let pool_owner_addr = signer::address_of(&pool_owner);
        let usdc_coins = test_coins::mint<USDC>(&coin_admin, 1000000);
        let usdt_coins = test_coins::mint<USDT>(&coin_admin, 100000000);

        let lp_coins =
            liquidity_pool::mint<USDC, USDT, LP>(pool_owner_addr, usdc_coins, usdt_coins);
        coins::register_internal<LP>(&pool_owner);
        coin::deposit(pool_owner_addr, lp_coins);

        let usdc_coins_to_exchange = test_coins::mint<USDC>(&coin_admin, 10000);
        let (zero, usdt_coins) =
            liquidity_pool::swap<USDC, USDT, LP>(
                pool_owner_addr,
                usdc_coins_to_exchange, 0,
                coin::zero<USDT>(), 997000
            );
        assert!(coin::value(&usdt_coins) == 997000, 0);

        let (x_res, y_res) = liquidity_pool::get_reserves_size<USDC, USDT, LP>(pool_owner_addr);
        assert!(x_res == 1009990, 1);
        assert!(y_res == 99003000, 2);

        coin::destroy_zero(zero);
        test_coins::burn(&coin_admin, usdt_coins);
    }

    #[test(core = @core_resources, coin_admin = @test_coin_admin, pool_owner = @test_pool_owner)]
    #[expected_failure(abort_code=105)]
    fun test_swap_coins_with_stable_curve_type_fails(core: signer, coin_admin: signer, pool_owner: signer) {
        genesis::setup(&core);

        create_account(&coin_admin);
        create_account(&pool_owner);

        test_coins::register_coins(&coin_admin);

        liquidity_pool::register<USDC, USDT, LP>(
            &pool_owner,
            utf8(b"LiquidSwap LP"),
            utf8(b"LP-USDC-USDT"),
            1
        );

        let pool_owner_addr = signer::address_of(&pool_owner);
        let usdc_coins = test_coins::mint<USDC>(&coin_admin, 1000000);
        let usdt_coins = test_coins::mint<USDT>(&coin_admin, 100000000);

        let lp_coins =
            liquidity_pool::mint<USDC, USDT, LP>(pool_owner_addr, usdc_coins, usdt_coins);
        coins::register_internal<LP>(&pool_owner);
        coin::deposit(pool_owner_addr, lp_coins);

        let usdc_coins_to_exchange = test_coins::mint<USDC>(&coin_admin, 1);
        let (zero, usdt_coins) =
            liquidity_pool::swap<USDC, USDT, LP>(
                pool_owner_addr,
                usdc_coins_to_exchange, 0,
                coin::zero<USDT>(), 100
            );
        assert!(coin::value(&usdt_coins) == 100, 0);

        let (x_res, y_res) = liquidity_pool::get_reserves_size<USDC, USDT, LP>(pool_owner_addr);
        assert!(x_res == 1000001, 1);
        assert!(y_res == 99999901, 2);

        coin::destroy_zero(zero);
        test_coins::burn(&coin_admin, usdt_coins);
    }

    #[test(core = @core_resources, coin_admin = @test_coin_admin, pool_owner = @test_pool_owner)]
    fun test_swap_coins_with_stable_curve_type_vice_versa(core: signer, coin_admin: signer, pool_owner: signer) {
        genesis::setup(&core);

        create_account(&coin_admin);
        create_account(&pool_owner);

        test_coins::register_coins(&coin_admin);

        liquidity_pool::register<USDC, USDT, LP>(
            &pool_owner,
            utf8(b"LiquidSwap LP"),
            utf8(b"LP-USDC-USDT"),
            1
        );

        let pool_owner_addr = signer::address_of(&pool_owner);
        let usdc_coins = test_coins::mint<USDC>(&coin_admin, 1000000);
        let usdt_coins = test_coins::mint<USDT>(&coin_admin, 100000000);

        let lp_coins =
            liquidity_pool::mint<USDC, USDT, LP>(pool_owner_addr, usdc_coins, usdt_coins);
        coins::register_internal<LP>(&pool_owner);
        coin::deposit(pool_owner_addr, lp_coins);

        let usdt_coins_to_exchange = test_coins::mint<USDT>(&coin_admin, 1000000);
        let (usdc_coins, zero) =
            liquidity_pool::swap<USDC, USDT, LP>(
                pool_owner_addr,
                coin::zero<USDC>(), 9969,
                usdt_coins_to_exchange, 0
            );
        assert!(coin::value(&usdc_coins) == 9969, 0);

        let (x_res, y_res) = liquidity_pool::get_reserves_size<USDC, USDT, LP>(pool_owner_addr);
        assert!(y_res == 100999000, 1);
        assert!(x_res == 990031, 2);

        coin::destroy_zero(zero);
        test_coins::burn(&coin_admin, usdc_coins);
    }

    #[test(core = @core_resources, coin_admin = @test_coin_admin, pool_owner = @test_pool_owner)]
    fun test_swap_coins_two_coins_with_stable_curve(core: signer, coin_admin: signer, pool_owner: signer) {
        genesis::setup(&core);

        create_account(&coin_admin);
        create_account(&pool_owner);

        test_coins::register_coins(&coin_admin);

        liquidity_pool::register<USDC, USDT, LP>(
            &pool_owner,
            utf8(b"LiquidSwap LP"),
            utf8(b"LP-USDC-USDT"),
            1
        );

        let pool_owner_addr = signer::address_of(&pool_owner);
        let usdc_coins = test_coins::mint<USDC>(&coin_admin, 1000000);
        let usdt_coins = test_coins::mint<USDT>(&coin_admin, 100000000);

        let lp_coins =
            liquidity_pool::mint<USDC, USDT, LP>(pool_owner_addr, usdc_coins, usdt_coins);
        coins::register_internal<LP>(&pool_owner);
        coin::deposit(pool_owner_addr, lp_coins);

        let usdt_coins_to_exchange = test_coins::mint<USDT>(&coin_admin, 1000000);
        let usdc_coins_to_exchange = test_coins::mint<USDC>(&coin_admin, 10000);

        let (usdc_coins, usdt_coins) =
            liquidity_pool::swap<USDC, USDT, LP>(
                pool_owner_addr,
                usdc_coins_to_exchange, 9969,
                usdt_coins_to_exchange, 997099
            );

        assert!(coin::value(&usdc_coins) == 9969, 0);
        assert!(coin::value(&usdt_coins) == 997099, 1);

        let (x_res, y_res) = liquidity_pool::get_reserves_size<USDC, USDT, LP>(pool_owner_addr);
        assert!(x_res == 1000021, 2);
        assert!(y_res == 100001901, 3);

        test_coins::burn(&coin_admin, usdc_coins);
        test_coins::burn(&coin_admin, usdt_coins);
    }

    #[test(core = @core_resources, coin_admin = @test_coin_admin, pool_owner = @test_pool_owner)]
    #[expected_failure(abort_code=105)]
    fun test_swap_coins_two_coins_with_stable_curve_fail(core: signer, coin_admin: signer, pool_owner: signer) {
        genesis::setup(&core);

        create_account(&coin_admin);
        create_account(&pool_owner);

        test_coins::register_coins(&coin_admin);

        liquidity_pool::register<USDC, USDT, LP>(
            &pool_owner,
            utf8(b"LiquidSwap LP"),
            utf8(b"LP-USDC-USDT"),
            1
        );

        let pool_owner_addr = signer::address_of(&pool_owner);
        let usdc_coins = test_coins::mint<USDC>(&coin_admin, 1000000);
        let usdt_coins = test_coins::mint<USDT>(&coin_admin, 100000000);

        let lp_coins =
            liquidity_pool::mint<USDC, USDT, LP>(pool_owner_addr, usdc_coins, usdt_coins);
        coins::register_internal<LP>(&pool_owner);
        coin::deposit(pool_owner_addr, lp_coins);

        let usdt_coins_to_exchange = test_coins::mint<USDT>(&coin_admin, 1000000);
        let usdc_coins_to_exchange = test_coins::mint<USDC>(&coin_admin, 10000);

        let (usdc_coins, usdt_coins) =
            liquidity_pool::swap<USDC, USDT, LP>(
                pool_owner_addr,
                usdc_coins_to_exchange, 9970,
                usdt_coins_to_exchange, 997099
            );

        assert!(coin::value(&usdc_coins) == 9970, 0);
        assert!(coin::value(&usdt_coins) == 997099, 1);

        let (x_res, y_res) = liquidity_pool::get_reserves_size<USDC, USDT, LP>(pool_owner_addr);
        assert!(x_res == 1000020, 2);
        assert!(y_res == 100001901, 3);

        test_coins::burn(&coin_admin, usdc_coins);
        test_coins::burn(&coin_admin, usdt_coins);
    }

    #[test(core = @core_resources, coin_admin = @test_coin_admin, pool_owner = @test_pool_owner)]
    fun test_swap_coins_with_stable_curve_type_vice_versa_1(core: signer, coin_admin: signer, pool_owner: signer) {
        genesis::setup(&core);

        create_account(&coin_admin);
        create_account(&pool_owner);

        test_coins::register_coins(&coin_admin);

        liquidity_pool::register<USDC, USDT, LP>(
            &pool_owner,
            utf8(b"LiquidSwap LP"),
            utf8(b"LP-USDC-USDT"),
            1
        );

        let pool_owner_addr = signer::address_of(&pool_owner);
        let usdc_coins = test_coins::mint<USDC>(&coin_admin, 15000000000);
        let usdt_coins = test_coins::mint<USDT>(&coin_admin, 1500000000000);

        let lp_coins =
            liquidity_pool::mint<USDC, USDT, LP>(pool_owner_addr, usdc_coins, usdt_coins);
        coins::register_internal<LP>(&pool_owner);
        coin::deposit(pool_owner_addr, lp_coins);

        let usdt_coins_to_exchange = test_coins::mint<USDT>(&coin_admin, 125804400);
        let (usdc_coins, zero) =
            liquidity_pool::swap<USDC, USDT, LP>(
                pool_owner_addr,
                coin::zero<USDC>(), 1254269,
                usdt_coins_to_exchange, 0
            );
        assert!(coin::value(&usdc_coins) == 1254269, 0);

        coin::destroy_zero(zero);
        test_coins::burn(&coin_admin, usdc_coins);
    }

    #[test(core = @core_resources, coin_admin = @test_coin_admin, pool_owner = @test_pool_owner)]
    #[expected_failure(abort_code=105)]
    fun test_swap_coins_with_stable_curve_type_vice_versa_fail(core: signer, coin_admin: signer, pool_owner: signer) {
        genesis::setup(&core);

        create_account(&coin_admin);
        create_account(&pool_owner);

        test_coins::register_coins(&coin_admin);

        liquidity_pool::register<USDC, USDT, LP>(
            &pool_owner,
            utf8(b"LiquidSwap LP"),
            utf8(b"LP-USDC-USDT"),
            1
        );

        let pool_owner_addr = signer::address_of(&pool_owner);
        let usdc_coins = test_coins::mint<USDC>(&coin_admin, 1000000);
        let usdt_coins = test_coins::mint<USDT>(&coin_admin, 100000000);

        let lp_coins =
            liquidity_pool::mint<USDC, USDT, LP>(pool_owner_addr, usdc_coins, usdt_coins);
        coins::register_internal<LP>(&pool_owner);
        coin::deposit(pool_owner_addr, lp_coins);

        let usdt_coins_to_exchange = test_coins::mint<USDT>(&coin_admin, 1000000);
        let (usdc_coins, zero) =
            liquidity_pool::swap<USDC, USDT, LP>(
                pool_owner_addr,
                coin::zero<USDC>(), 9970,
                usdt_coins_to_exchange, 0
            );
        assert!(coin::value(&usdc_coins) == 9970, 0);

        let (x_res, y_res) = liquidity_pool::get_reserves_size<USDC, USDT, LP>(pool_owner_addr);
        assert!(y_res == 100999000, 1);
        assert!(x_res == 990030, 2);

        coin::destroy_zero(zero);
        test_coins::burn(&coin_admin, usdc_coins);
    }
}<|MERGE_RESOLUTION|>--- conflicted
+++ resolved
@@ -10,14 +10,7 @@
     use aptos_framework::timestamp;
 
     use liquidswap::liquidity_pool;
-<<<<<<< HEAD
-
-    use test_coin_admin::test_coins::{Self, USDT, BTC, USDC};
-    use test_pool_owner::test_lp::{Self, LP};
-    use test_helpers::test_account::create_account;
-=======
     use liquidswap::coin_helper::supply;
->>>>>>> e0e10db6
 
     use test_coin_admin::test_coins::{Self, USDT, BTC, USDC};
     use test_pool_owner::test_lp::{Self, LP, register_lp_for_fails};
@@ -33,9 +26,6 @@
         create_account(&coin_admin);
         create_account(&pool_owner);
 
-        create_account(&coin_admin);
-        create_account(&pool_owner);
-
         test_coins::register_coins(&coin_admin);
         let pool_owner_addr = signer::address_of(&pool_owner);
 
@@ -59,8 +49,6 @@
             liquidity_pool::get_cumulative_prices<BTC, USDT, LP>(pool_owner_addr);
         assert!(x_price == 0, 2);
         assert!(y_price == 0, 3);
-<<<<<<< HEAD
-=======
 
         // Check created LP.
 
@@ -161,16 +149,12 @@
 
         // Check if it's locked.
         assert!(!liquidity_pool::is_pool_locked<BTC, USDT, LP>(pool_owner_addr), 12);
->>>>>>> e0e10db6
     }
 
     #[test(coin_admin = @test_coin_admin, pool_owner = @test_pool_owner)]
     #[expected_failure(abort_code = 100)]
     fun test_fail_if_coin_generics_provided_in_the_wrong_order(coin_admin: signer, pool_owner: signer) {
         genesis::setup();
-
-        create_account(&coin_admin);
-        create_account(&pool_owner);
 
         create_account(&coin_admin);
         create_account(&pool_owner);
@@ -233,9 +217,6 @@
         create_account(&coin_admin);
         create_account(&pool_owner);
 
-        create_account(&coin_admin);
-        create_account(&pool_owner);
-
         test_coins::register_coins(&coin_admin);
         test_lp::register_lp_for_fails(&pool_owner);
 
@@ -251,9 +232,6 @@
     #[expected_failure(abort_code = 101)]
     fun test_fail_if_pool_already_exists(coin_admin: signer, pool_owner: signer) {
         genesis::setup();
-
-        create_account(&coin_admin);
-        create_account(&pool_owner);
 
         create_account(&coin_admin);
         create_account(&pool_owner);
@@ -338,14 +316,6 @@
         timestamp::fast_forward_seconds(1660338836);
 
         let lp_coins =
-<<<<<<< HEAD
-            liquidity_pool::mint<BTC, USDT, LP>(pool_owner_addr, btc_coins, usdt_coins);
-        assert!(coin::value(&lp_coins) == 99100, 0);
-
-        let (x_res, y_res) = liquidity_pool::get_reserves_size<BTC, USDT, LP>(pool_owner_addr);
-        assert!(x_res == 100100, 1);
-        assert!(y_res == 100100, 2);
-=======
             liquidity_pool::mint<BTC, USDT, LP>(pool_owner_addr, btc_liq, usdt_liq);
 
         let expected_liquidity = 1673320053 - 1000;
@@ -355,21 +325,12 @@
         let (x_res, y_res) = liquidity_pool::get_reserves_size<BTC, USDT, LP>(pool_owner_addr);
         assert!(x_res == btc_liq_val, 2);
         assert!(y_res == usdt_liq_val, 3);
->>>>>>> e0e10db6
 
         let (x_price, y_price, ts) = liquidity_pool::get_cumulative_prices<BTC, USDT, LP>(pool_owner_addr);
         assert!(x_price == 0, 4);
         assert!(y_price == 0, 5);
         assert!(ts == 1660338836, 6);
 
-<<<<<<< HEAD
-        assert!(coin::value(&btc_return) == 100100, 3);
-        assert!(coin::value(&usdt_return) == 100100, 4);
-
-        let (x_res, y_res) = liquidity_pool::get_reserves_size<BTC, USDT, LP>(pool_owner_addr);
-        assert!(x_res == 0, 5);
-        assert!(y_res == 0, 6);
-=======
         coins::register_internal<LP>(&pool_owner);
         coin::deposit(pool_owner_addr, lp_coins)
     }
@@ -378,7 +339,6 @@
     #[expected_failure(abort_code=102)]
     fun test_add_liquidity_less_than_minimal(coin_admin: signer, pool_owner: signer) {
         genesis::setup();
->>>>>>> e0e10db6
 
         create_account(&coin_admin);
         create_account(&pool_owner);
@@ -406,59 +366,10 @@
         coin::deposit(pool_owner_addr, lp_coins)
     }
 
-<<<<<<< HEAD
-    #[test(core = @core_resources, coin_admin = @test_coin_admin, pool_owner = @test_pool_owner)]
-    #[expected_failure(abort_code = 103)]
-    fun test_add_liquidity_zero(core: signer, coin_admin: signer, pool_owner: signer) {
-        genesis::setup(&core);
-
-        create_account(&coin_admin);
-        create_account(&pool_owner);
-
-        test_coins::register_coins(&coin_admin);
-
-        liquidity_pool::register<BTC, USDT, LP>(
-            &pool_owner,
-            utf8(b"LiquidSwap LP"),
-            utf8(b"LP-BTC-USDT"),
-            2
-        );
-
-        let btc_coins = test_coins::mint<BTC>(&coin_admin, 100100);
-        let usdt_coins = test_coins::mint<USDT>(&coin_admin, 100100);
-
-        let pool_owner_addr = signer::address_of(&pool_owner);
-        let lp_coins =
-            liquidity_pool::mint<BTC, USDT, LP>(pool_owner_addr, btc_coins, usdt_coins);
-        assert!(coin::value(&lp_coins) == 99100, 0);
-
-        let (x_res, y_res) = liquidity_pool::get_reserves_size<BTC, USDT, LP>(pool_owner_addr);
-        assert!(x_res == 100100, 1);
-        assert!(y_res == 100100, 2);
-
-        let lp_coins_zero = liquidity_pool::mint<BTC, USDT, LP>(pool_owner_addr, coin::zero(), coin::zero());
-
-        let (x_res, y_res) = liquidity_pool::get_reserves_size<BTC, USDT, LP>(pool_owner_addr);
-        assert!(x_res == 100100, 3);
-        assert!(y_res == 100100, 4);
-
-        coins::register_internal<LP>(&coin_admin);
-        coin::deposit(signer::address_of(&coin_admin), lp_coins);
-        coin::deposit(signer::address_of(&coin_admin), lp_coins_zero);
-    }
-
-    #[test(core = @core_resources, coin_admin = @test_coin_admin, pool_owner = @test_pool_owner)]
-    fun test_swap_coins(core: signer, coin_admin: signer, pool_owner: signer) {
-        genesis::setup(&core);
-=======
     #[test(coin_admin = @test_coin_admin, pool_owner = @test_pool_owner)]
     #[expected_failure(abort_code=102)]
     fun test_add_liquidity_zero_initially(coin_admin: signer, pool_owner: signer) {
         genesis::setup();
-
-        create_account(&coin_admin);
-        create_account(&pool_owner);
->>>>>>> e0e10db6
 
         create_account(&coin_admin);
         create_account(&pool_owner);
@@ -480,24 +391,6 @@
         let usdt_liq = test_coins::mint<USDT>(&coin_admin, usdt_liq_val);
 
         let lp_coins =
-<<<<<<< HEAD
-            liquidity_pool::mint<BTC, USDT, LP>(pool_owner_addr, btc_coins, usdt_coins);
-        coins::register_internal<LP>(&pool_owner);
-        coin::deposit(pool_owner_addr, lp_coins);
-
-        let btc_coins_to_exchange = test_coins::mint<BTC>(&coin_admin, 2);
-        let (zero, usdt_coins) =
-            liquidity_pool::swap<BTC, USDT, LP>(
-                pool_owner_addr,
-                btc_coins_to_exchange, 0,
-                coin::zero<USDT>(), 1
-            );
-        assert!(coin::value(&usdt_coins) == 1, 0);
-
-        let (x_res, y_res) = liquidity_pool::get_reserves_size<BTC, USDT, LP>(pool_owner_addr);
-        assert!(x_res == 100102, 1);
-        assert!(y_res == 100099, 2);
-=======
             liquidity_pool::mint<BTC, USDT, LP>(pool_owner_addr, btc_liq, usdt_liq);
 
         coins::register_internal<LP>(&pool_owner);
@@ -537,323 +430,15 @@
         let (x_res, y_res) = liquidity_pool::get_reserves_size<BTC, USDT, LP>(pool_owner_addr);
         assert!(x_res == btc_liq_val, 2);
         assert!(y_res == usdt_liq_val, 3);
->>>>>>> e0e10db6
 
         coins::register_internal<LP>(&pool_owner);
         coin::deposit(pool_owner_addr, lp_coins)
     }
 
-<<<<<<< HEAD
-    #[test(core = @core_resources, coin_admin = @test_coin_admin, pool_owner = @test_pool_owner)]
-    fun test_swap_coins_1(core: signer, coin_admin: signer, pool_owner: signer) {
-        genesis::setup(&core);
-
-        create_account(&coin_admin);
-        create_account(&pool_owner);
-
-        test_coins::register_coins(&coin_admin);
-
-        liquidity_pool::register<BTC, USDT, LP>(
-            &pool_owner,
-            utf8(b"LiquidSwap LP"),
-            utf8(b"LP-BTC-USDT"),
-            2
-        );
-
-        let pool_owner_addr = signer::address_of(&pool_owner);
-
-        let btc_coins = test_coins::mint<BTC>(&coin_admin, 10000000000);
-        let usdt_coins = test_coins::mint<USDT>(&coin_admin, 2800000000000);
-
-        let lp_coins =
-            liquidity_pool::mint<BTC, USDT, LP>(pool_owner_addr, btc_coins, usdt_coins);
-        coins::register_internal<LP>(&pool_owner);
-        coin::deposit(pool_owner_addr, lp_coins);
-
-        let btc_coins_to_exchange = test_coins::mint<BTC>(&coin_admin, 100000000);
-        let (zero, usdt_coins) =
-            liquidity_pool::swap<BTC, USDT, LP>(
-                pool_owner_addr,
-                btc_coins_to_exchange, 0,
-                coin::zero<USDT>(), 27640424963
-            );
-        assert!(coin::value(&usdt_coins) == 27640424963, 0);
-
-        let (x_res, y_res) = liquidity_pool::get_reserves_size<BTC, USDT, LP>(pool_owner_addr);
-        assert!(x_res == 10099900000, 1);
-        assert!(y_res == 2772359575037, 2);
-
-        coin::destroy_zero(zero);
-        test_coins::burn(&coin_admin, usdt_coins);
-    }
-
-    #[test(core = @core_resources, coin_admin = @test_coin_admin, pool_owner = @test_pool_owner)]
-    #[expected_failure(abort_code=105)]
-    fun test_swap_coins_1_fail(core: signer, coin_admin: signer, pool_owner: signer) {
-        genesis::setup(&core);
-
-        create_account(&coin_admin);
-        create_account(&pool_owner);
-
-        test_coins::register_coins(&coin_admin);
-
-        liquidity_pool::register<BTC, USDT, LP>(
-            &pool_owner,
-            utf8(b"LiquidSwap LP"),
-            utf8(b"LP-BTC-USDT"),
-            2
-        );
-
-        let pool_owner_addr = signer::address_of(&pool_owner);
-
-        let btc_coins = test_coins::mint<BTC>(&coin_admin, 10000000000);
-        let usdt_coins = test_coins::mint<USDT>(&coin_admin, 2800000000000);
-
-        let lp_coins =
-            liquidity_pool::mint<BTC, USDT, LP>(pool_owner_addr, btc_coins, usdt_coins);
-        coins::register_internal<LP>(&pool_owner);
-        coin::deposit(pool_owner_addr, lp_coins);
-
-        let btc_coins_to_exchange = test_coins::mint<BTC>(&coin_admin, 100000000);
-        let (zero, usdt_coins) =
-            liquidity_pool::swap<BTC, USDT, LP>(
-                pool_owner_addr,
-                btc_coins_to_exchange, 0,
-                coin::zero<USDT>(), 27640424964
-            );
-        assert!(coin::value(&usdt_coins) == 27640424964, 0);
-
-        coin::destroy_zero(zero);
-        test_coins::burn(&coin_admin, usdt_coins);
-    }
-
-    #[test(core = @core_resources, coin_admin = @test_coin_admin, pool_owner = @test_pool_owner)]
-    #[expected_failure(abort_code=104)]
-    fun test_swap_coins_zero_fail(core: signer, coin_admin: signer, pool_owner: signer) {
-        genesis::setup(&core);
-
-        create_account(&coin_admin);
-        create_account(&pool_owner);
-
-        test_coins::register_coins(&coin_admin);
-
-        liquidity_pool::register<BTC, USDT, LP>(
-            &pool_owner,
-            utf8(b"LiquidSwap LP"),
-            utf8(b"LP-BTC-USDT"),
-            2
-        );
-
-        let pool_owner_addr = signer::address_of(&pool_owner);
-
-        let btc_coins = test_coins::mint<BTC>(&coin_admin, 10000000000);
-        let usdt_coins = test_coins::mint<USDT>(&coin_admin, 2800000000000);
-
-        let lp_coins =
-            liquidity_pool::mint<BTC, USDT, LP>(pool_owner_addr, btc_coins, usdt_coins);
-        coins::register_internal<LP>(&pool_owner);
-        coin::deposit(pool_owner_addr, lp_coins);
-
-        let (btc_coins, usdt_coins) =
-            liquidity_pool::swap<BTC, USDT, LP>(
-                pool_owner_addr,
-                coin::zero<BTC>(), 1,
-                coin::zero<USDT>(), 1
-            );
-
-        test_coins::burn(&coin_admin, usdt_coins);
-        test_coins::burn(&coin_admin, btc_coins);
-    }
-
-    #[test(core = @core_resources, coin_admin = @test_coin_admin, pool_owner = @test_pool_owner)]
-    fun test_swap_coins_vice_versa(core: signer, coin_admin: signer, pool_owner: signer) {
-        genesis::setup(&core);
-
-        create_account(&coin_admin);
-        create_account(&pool_owner);
-
-        test_coins::register_coins(&coin_admin);
-
-        liquidity_pool::register<BTC, USDT, LP>(
-            &pool_owner,
-            utf8(b"LiquidSwap LP"),
-            utf8(b"LP-BTC-USDT"),
-            2
-        );
-
-        let pool_owner_addr = signer::address_of(&pool_owner);
-
-        let btc_coins = test_coins::mint<BTC>(&coin_admin, 10000000000);
-        let usdt_coins = test_coins::mint<USDT>(&coin_admin, 2800000000000);
-
-        let lp_coins =
-            liquidity_pool::mint<BTC, USDT, LP>(pool_owner_addr, btc_coins, usdt_coins);
-        coins::register_internal<LP>(&pool_owner);
-        coin::deposit(pool_owner_addr, lp_coins);
-
-        let usdt_coins_to_exchange = test_coins::mint<USDT>(&coin_admin, 28000000000);
-        let (btc_coins, zero) =
-            liquidity_pool::swap<BTC, USDT, LP>(
-                pool_owner_addr,
-                coin::zero<BTC>(), 98715803,
-                usdt_coins_to_exchange, 0
-            );
-        assert!(coin::value(&btc_coins) == 98715803, 0);
-
-        let (x_res, y_res) = liquidity_pool::get_reserves_size<BTC, USDT, LP>(pool_owner_addr);
-        assert!(x_res == 9901284197, 1);
-        assert!(y_res == 2827972000000, 2);
-
-        coin::destroy_zero(zero);
-        test_coins::burn(&coin_admin, btc_coins);
-    }
-
-    #[test(core = @core_resources, coin_admin = @test_coin_admin, pool_owner = @test_pool_owner)]
-    #[expected_failure(abort_code=105)]
-    fun test_swap_coins_vice_versa_fail(core: signer, coin_admin: signer, pool_owner: signer) {
-        genesis::setup(&core);
-
-        create_account(&coin_admin);
-        create_account(&pool_owner);
-
-        test_coins::register_coins(&coin_admin);
-
-        liquidity_pool::register<BTC, USDT, LP>(
-            &pool_owner,
-            utf8(b"LiquidSwap LP"),
-            utf8(b"LP-BTC-USDT"),
-            2
-        );
-
-        let pool_owner_addr = signer::address_of(&pool_owner);
-
-        let btc_coins = test_coins::mint<BTC>(&coin_admin, 10000000000);
-        let usdt_coins = test_coins::mint<USDT>(&coin_admin, 2800000000000);
-
-        let lp_coins =
-            liquidity_pool::mint<BTC, USDT, LP>(pool_owner_addr, btc_coins, usdt_coins);
-        coins::register_internal<LP>(&pool_owner);
-        coin::deposit(pool_owner_addr, lp_coins);
-
-        let usdt_coins_to_exchange = test_coins::mint<USDT>(&coin_admin, 28000000000);
-        let (btc_coins, zero) =
-            liquidity_pool::swap<BTC, USDT, LP>(
-                pool_owner_addr,
-                coin::zero<BTC>(), 98715804,
-                usdt_coins_to_exchange, 0
-            );
-        assert!(coin::value(&btc_coins) == 98715804, 0);
-
-        coin::destroy_zero(zero);
-        test_coins::burn(&coin_admin, btc_coins);
-    }
-
-    #[test(core = @core_resources, coin_admin = @test_coin_admin, pool_owner = @test_pool_owner)]
-    fun test_swap_two_coins(core: signer, coin_admin: signer, pool_owner: signer) {
-        genesis::setup(&core);
-
-        create_account(&coin_admin);
-        create_account(&pool_owner);
-
-        test_coins::register_coins(&coin_admin);
-
-        liquidity_pool::register<BTC, USDT, LP>(
-            &pool_owner,
-            utf8(b"LiquidSwap LP"),
-            utf8(b"LP-BTC-USDT"),
-            2
-        );
-
-        let pool_owner_addr = signer::address_of(&pool_owner);
-
-        let btc_coins = test_coins::mint<BTC>(&coin_admin, 10000000000);
-        let usdt_coins = test_coins::mint<USDT>(&coin_admin, 2800000000000);
-
-        let lp_coins =
-            liquidity_pool::mint<BTC, USDT, LP>(pool_owner_addr, btc_coins, usdt_coins);
-        coins::register_internal<LP>(&pool_owner);
-        coin::deposit(pool_owner_addr, lp_coins);
-
-        let usdt_coins_to_exchange = test_coins::mint<USDT>(&coin_admin, 28000000000);
-        let btc_to_exchange = test_coins::mint<BTC>(&coin_admin, 100000000);
-        let (btc_coins, usdt_coins) =
-            liquidity_pool::swap<BTC, USDT, LP>(
-                pool_owner_addr,
-                btc_to_exchange, 99900003,
-                usdt_coins_to_exchange, 27859998039
-            );
-
-        assert!(coin::value(&btc_coins) == 99900003, 0);
-        assert!(coin::value(&usdt_coins) == 27859998039, 1);
-
-        let (x_res, y_res) = liquidity_pool::get_reserves_size<BTC, USDT, LP>(pool_owner_addr);
-        assert!(x_res == 9999999997, 2);
-        assert!(y_res == 2800112001961, 3);
-
-        test_coins::burn(&coin_admin, btc_coins);
-        test_coins::burn(&coin_admin, usdt_coins);
-    }
-
-    #[test(core = @core_resources, coin_admin = @test_coin_admin, pool_owner = @test_pool_owner)]
-    #[expected_failure(abort_code=105)]
-    fun test_swap_two_coins_failure(core: signer, coin_admin: signer, pool_owner: signer) {
-        genesis::setup(&core);
-
-        create_account(&coin_admin);
-        create_account(&pool_owner);
-
-        test_coins::register_coins(&coin_admin);
-
-        liquidity_pool::register<BTC, USDT, LP>(
-            &pool_owner,
-            utf8(b"LiquidSwap LP"),
-            utf8(b"LP-BTC-USDT"),
-            2
-        );
-
-        let pool_owner_addr = signer::address_of(&pool_owner);
-
-        let btc_coins = test_coins::mint<BTC>(&coin_admin, 10000000000);
-        let usdt_coins = test_coins::mint<USDT>(&coin_admin, 2800000000000);
-
-        let lp_coins =
-            liquidity_pool::mint<BTC, USDT, LP>(pool_owner_addr, btc_coins, usdt_coins);
-        coins::register_internal<LP>(&pool_owner);
-        coin::deposit(pool_owner_addr, lp_coins);
-
-        let usdt_coins_to_exchange = test_coins::mint<USDT>(&coin_admin, 28000000000);
-        let btc_to_exchange = test_coins::mint<BTC>(&coin_admin, 100000000);
-        let (btc_coins, usdt_coins) =
-            liquidity_pool::swap<BTC, USDT, LP>(
-                pool_owner_addr,
-                btc_to_exchange, 99900003,
-                usdt_coins_to_exchange, 27859998040
-            );
-
-        assert!(coin::value(&btc_coins) == 99900003, 0);
-        assert!(coin::value(&usdt_coins) == 27859998040, 1);
-
-        let (x_res, y_res) = liquidity_pool::get_reserves_size<BTC, USDT, LP>(pool_owner_addr);
-        assert!(x_res == 9999999997, 2);
-        assert!(y_res == 2800112001960, 3);
-
-        test_coins::burn(&coin_admin, btc_coins);
-        test_coins::burn(&coin_admin, usdt_coins);
-    }
-
-    #[test(core = @core_resources, coin_admin = @test_coin_admin, pool_owner = @test_pool_owner)]
-    #[expected_failure(abort_code = 105)]
-    fun test_cannot_swap_coins_and_reduce_value_of_pool(core: signer, coin_admin: signer, pool_owner: signer) {
-        genesis::setup(&core);
-=======
     #[test(coin_admin = @test_coin_admin, pool_owner = @test_pool_owner, emergency_acc = @emergency_admin)]
     #[expected_failure(abort_code=4001)]
     fun test_add_liquidity_emergency_stop_fails(coin_admin: signer, pool_owner: signer, emergency_acc: signer) {
         genesis::setup();
-
-        create_account(&coin_admin);
-        create_account(&pool_owner);
->>>>>>> e0e10db6
 
         create_account(&coin_admin);
         create_account(&pool_owner);
@@ -877,13 +462,7 @@
         emergency::pause(&emergency_acc);
 
         let lp_coins =
-<<<<<<< HEAD
-            liquidity_pool::mint<BTC, USDT, LP>(pool_owner_addr, btc_coins, usdt_coins);
-        coins::register_internal<LP>(&pool_owner);
-        coin::deposit(pool_owner_addr, lp_coins);
-=======
             liquidity_pool::mint<BTC, USDT, LP>(pool_owner_addr, btc_liq, usdt_liq);
->>>>>>> e0e10db6
 
         coins::register_internal<LP>(&pool_owner);
         coin::deposit(pool_owner_addr, lp_coins)
@@ -896,22 +475,15 @@
         create_account(&coin_admin);
         create_account(&pool_owner);
 
-        create_account(&coin_admin);
-        create_account(&pool_owner);
-
-        test_coins::register_coins(&coin_admin);
-
-        liquidity_pool::register<BTC, USDT, LP>(
-            &pool_owner,
-            utf8(b"LiquidSwap LP"),
-            utf8(b"LP-BTC-USDT"),
-            2
-        );
-
-<<<<<<< HEAD
-        assert!(liquidity_pool::pool_exists_at<BTC, USDT, LP>(signer::address_of(&pool_owner)), 0);
-        assert!(!liquidity_pool::pool_exists_at<USDT, BTC, LP>(signer::address_of(&pool_owner)), 1);
-=======
+        test_coins::register_coins(&coin_admin);
+
+        liquidity_pool::register<BTC, USDT, LP>(
+            &pool_owner,
+            utf8(b"LiquidSwap LP"),
+            utf8(b"LP-BTC-USDT"),
+            2
+        );
+
         let pool_owner_addr = signer::address_of(&pool_owner);
 
         let btc_liq_val = 100000000;
@@ -963,7 +535,6 @@
         assert!(ts == initial_ts + 360, 13);
 
         coin::deposit(pool_owner_addr, lp_coins);
->>>>>>> e0e10db6
     }
 
     #[test(coin_admin = @test_coin_admin, pool_owner = @test_pool_owner)]
@@ -974,9 +545,6 @@
         create_account(&coin_admin);
         create_account(&pool_owner);
 
-        create_account(&coin_admin);
-        create_account(&pool_owner);
-
         test_coins::register_coins(&coin_admin);
 
         liquidity_pool::register<BTC, USDT, LP>(
@@ -1000,14 +568,9 @@
 
         let lp_coins_zero = liquidity_pool::mint<BTC, USDT, LP>(pool_owner_addr, coin::zero(), coin::zero());
 
-<<<<<<< HEAD
-        assert!(fee_pct == 30, 0);
-        assert!(fee_scale == 10000, 1);
-=======
         coins::register_internal<LP>(&coin_admin);
         coin::deposit(signer::address_of(&coin_admin), lp_coins);
         coin::deposit(signer::address_of(&coin_admin), lp_coins_zero);
->>>>>>> e0e10db6
     }
 
     // Test burn liquidity.
@@ -1018,51 +581,20 @@
         create_account(&coin_admin);
         create_account(&pool_owner);
 
-        create_account(&coin_admin);
-        create_account(&pool_owner);
-
-        test_coins::register_coins(&coin_admin);
-
-        liquidity_pool::register<USDC, USDT, LP>(
-            &pool_owner,
-            utf8(b"LiquidSwap LP"),
-<<<<<<< HEAD
-            utf8(b"LP-USDC-USDT"),
-            1
-        );
-
-        let pool_owner_addr = signer::address_of(&pool_owner);
-        let usdc_coins = test_coins::mint<USDC>(&coin_admin, 1000000);
-        let usdt_coins = test_coins::mint<USDT>(&coin_admin, 100000000);
-=======
+        test_coins::register_coins(&coin_admin);
+
+        liquidity_pool::register<BTC, USDT, LP>(
+            &pool_owner,
+            utf8(b"LiquidSwap LP"),
             utf8(b"LP-BTC-USDT"),
             2
         );
 
         let btc_coins = test_coins::mint<BTC>(&coin_admin, 2000000000000);
         let usdt_coins = test_coins::mint<USDT>(&coin_admin, 560000000000000);
->>>>>>> e0e10db6
-
-        let pool_owner_addr = signer::address_of(&pool_owner);
-        let lp_coins =
-<<<<<<< HEAD
-            liquidity_pool::mint<USDC, USDT, LP>(pool_owner_addr, usdc_coins, usdt_coins);
-        coins::register_internal<LP>(&pool_owner);
-        coin::deposit(pool_owner_addr, lp_coins);
-
-        let usdc_coins_to_exchange = test_coins::mint<USDC>(&coin_admin, 1);
-        let (zero, usdt_coins) =
-            liquidity_pool::swap<USDC, USDT, LP>(
-                pool_owner_addr,
-                usdc_coins_to_exchange, 0,
-                coin::zero<USDT>(), 99
-            );
-        assert!(coin::value(&usdt_coins) == 99, 0);
-
-        let (x_res, y_res) = liquidity_pool::get_reserves_size<USDC, USDT, LP>(pool_owner_addr);
-        assert!(x_res == 1000001, 1);
-        assert!(y_res == 99999901, 2);
-=======
+
+        let pool_owner_addr = signer::address_of(&pool_owner);
+        let lp_coins =
             liquidity_pool::mint<BTC, USDT, LP>(pool_owner_addr, btc_coins, usdt_coins);
         assert!(coin::value(&lp_coins) == 33466401060363, 0);
 
@@ -1079,7 +611,6 @@
         let (x_res, y_res) = liquidity_pool::get_reserves_size<BTC, USDT, LP>(pool_owner_addr);
         assert!(x_res == 0, 5);
         assert!(y_res == 0, 6);
->>>>>>> e0e10db6
 
         test_coins::burn(&coin_admin, btc_return);
         test_coins::burn(&coin_admin, usdt_return);
@@ -3116,474 +2647,4 @@
         assert!(x_cum_price == 340282366920928287925748899990034, 1);
         assert!(y_cum_price == 340282366920928287925748899990034, 2);
     }
-
-    #[test(core = @core_resources, coin_admin = @test_coin_admin, pool_owner = @test_pool_owner)]
-    fun test_swap_coins_with_stable_curve_type_1(core: signer, coin_admin: signer, pool_owner: signer) {
-        genesis::setup(&core);
-
-        create_account(&coin_admin);
-        create_account(&pool_owner);
-
-        test_coins::register_coins(&coin_admin);
-
-        liquidity_pool::register<USDC, USDT, LP>(
-            &pool_owner,
-            utf8(b"LiquidSwap LP"),
-            utf8(b"LP-USDC-USDT"),
-            1
-        );
-
-        let pool_owner_addr = signer::address_of(&pool_owner);
-        let usdc_coins = test_coins::mint<USDC>(&coin_admin, 15000000000);
-        let usdt_coins = test_coins::mint<USDT>(&coin_admin, 1500000000000);
-
-        let lp_coins =
-            liquidity_pool::mint<USDC, USDT, LP>(pool_owner_addr, usdc_coins, usdt_coins);
-        coins::register_internal<LP>(&pool_owner);
-        coin::deposit(pool_owner_addr, lp_coins);
-
-        let usdc_coins_to_exchange = test_coins::mint<USDC>(&coin_admin, 7078017525);
-        let (zero, usdt_coins) =
-            liquidity_pool::swap<USDC, USDT, LP>(
-                pool_owner_addr,
-                usdc_coins_to_exchange, 0,
-                coin::zero<USDT>(), 672790928315
-            );
-        assert!(coin::value(&usdt_coins) == 672790928315, 0);
-
-         let (x_res, y_res) = liquidity_pool::get_reserves_size<USDC, USDT, LP>(pool_owner_addr);
-         assert!(x_res == 22070939508, 1);
-         assert!(y_res == 827209071685, 2);
-
-        coin::destroy_zero(zero);
-        test_coins::burn(&coin_admin, usdt_coins);
-    }
-
-    #[test(core = @core_resources, coin_admin = @test_coin_admin, pool_owner = @test_pool_owner)]
-    fun test_swap_coins_with_stable_curve_type_2(core: signer, coin_admin: signer, pool_owner: signer) {
-        genesis::setup(&core);
-
-        create_account(&coin_admin);
-        create_account(&pool_owner);
-
-        test_coins::register_coins(&coin_admin);
-
-        liquidity_pool::register<USDC, USDT, LP>(
-            &pool_owner,
-            utf8(b"LiquidSwap LP"),
-            utf8(b"LP-USDC-USDT"),
-            1
-        );
-
-        let pool_owner_addr = signer::address_of(&pool_owner);
-        let usdc_coins = test_coins::mint<USDC>(&coin_admin, 15000000000);
-        let usdt_coins = test_coins::mint<USDT>(&coin_admin, 1500000000000);
-
-        let lp_coins =
-            liquidity_pool::mint<USDC, USDT, LP>(pool_owner_addr, usdc_coins, usdt_coins);
-        coins::register_internal<LP>(&pool_owner);
-        coin::deposit(pool_owner_addr, lp_coins);
-
-        let usdc_coins_to_exchange = test_coins::mint<USDC>(&coin_admin, 152);
-        let (zero, usdt_coins) =
-            liquidity_pool::swap<USDC, USDT, LP>(
-                pool_owner_addr,
-                usdc_coins_to_exchange, 0,
-                coin::zero<USDT>(), 15000
-            );
-        assert!(coin::value(&usdt_coins) == 15000, 0);
-
-         let (x_res, y_res) = liquidity_pool::get_reserves_size<USDC, USDT, LP>(pool_owner_addr);
-         assert!(x_res == 15000000152, 1);
-         assert!(y_res == 1499999985000, 2);
-
-        coin::destroy_zero(zero);
-        test_coins::burn(&coin_admin, usdt_coins);
-    }
-
-    #[test(core = @core_resources, coin_admin = @test_coin_admin, pool_owner = @test_pool_owner)]
-    fun test_swap_coins_with_stable_curve_type_3(core: signer, coin_admin: signer, pool_owner: signer) {
-        genesis::setup(&core);
-
-        create_account(&coin_admin);
-        create_account(&pool_owner);
-
-        test_coins::register_coins(&coin_admin);
-
-        liquidity_pool::register<USDC, USDT, LP>(
-            &pool_owner,
-            utf8(b"LiquidSwap LP"),
-            utf8(b"LP-USDC-USDT"),
-            1
-        );
-
-        let pool_owner_addr = signer::address_of(&pool_owner);
-        let usdc_coins = test_coins::mint<USDC>(&coin_admin, 15000000000);
-        let usdt_coins = test_coins::mint<USDT>(&coin_admin, 1500000000000);
-
-        let lp_coins =
-            liquidity_pool::mint<USDC, USDT, LP>(pool_owner_addr, usdc_coins, usdt_coins);
-        coins::register_internal<LP>(&pool_owner);
-        coin::deposit(pool_owner_addr, lp_coins);
-
-        let usdc_coins_to_exchange = test_coins::mint<USDC>(&coin_admin, 6748155);
-        let (zero, usdt_coins) =
-            liquidity_pool::swap<USDC, USDT, LP>(
-                pool_owner_addr,
-                usdc_coins_to_exchange, 0,
-                coin::zero<USDT>(), 672790928
-            );
-        assert!(coin::value(&usdt_coins) == 672790928, 0);
-
-         let (x_res, y_res) = liquidity_pool::get_reserves_size<USDC, USDT, LP>(pool_owner_addr);
-         assert!(x_res == 15006741407, 1);
-         assert!(y_res == 1499327209072, 2);
-
-        coin::destroy_zero(zero);
-        test_coins::burn(&coin_admin, usdt_coins);
-    }
-
-    #[test(core = @core_resources, coin_admin = @test_coin_admin, pool_owner = @test_pool_owner)]
-    fun test_swap_coins_with_stable_curve_type_1_unit(core: signer, coin_admin: signer, pool_owner: signer) {
-        genesis::setup(&core);
-
-        create_account(&coin_admin);
-        create_account(&pool_owner);
-
-        test_coins::register_coins(&coin_admin);
-
-        liquidity_pool::register<USDC, USDT, LP>(
-            &pool_owner,
-            utf8(b"LiquidSwap LP"),
-            utf8(b"LP-USDC-USDT"),
-            1
-        );
-
-        let pool_owner_addr = signer::address_of(&pool_owner);
-        let usdc_coins = test_coins::mint<USDC>(&coin_admin, 1000000);
-        let usdt_coins = test_coins::mint<USDT>(&coin_admin, 100000000);
-
-        let lp_coins =
-            liquidity_pool::mint<USDC, USDT, LP>(pool_owner_addr, usdc_coins, usdt_coins);
-        coins::register_internal<LP>(&pool_owner);
-        coin::deposit(pool_owner_addr, lp_coins);
-
-        let usdc_coins_to_exchange = test_coins::mint<USDC>(&coin_admin, 10000);
-        let (zero, usdt_coins) =
-            liquidity_pool::swap<USDC, USDT, LP>(
-                pool_owner_addr,
-                usdc_coins_to_exchange, 0,
-                coin::zero<USDT>(), 996999
-            );
-        assert!(coin::value(&usdt_coins) == 996999, 0);
-
-        let (x_res, y_res) = liquidity_pool::get_reserves_size<USDC, USDT, LP>(pool_owner_addr);
-        assert!(x_res == 1009990, 1);
-        assert!(y_res == 99003001, 2);
-
-        coin::destroy_zero(zero);
-        test_coins::burn(&coin_admin, usdt_coins);
-    }
-
-    #[test(core = @core_resources, coin_admin = @test_coin_admin, pool_owner = @test_pool_owner)]
-    #[expected_failure(abort_code=105)]
-    fun test_swap_coins_with_stable_curve_type_1_unit_fail(core: signer, coin_admin: signer, pool_owner: signer) {
-        genesis::setup(&core);
-
-        create_account(&coin_admin);
-        create_account(&pool_owner);
-
-        test_coins::register_coins(&coin_admin);
-
-        liquidity_pool::register<USDC, USDT, LP>(
-            &pool_owner,
-            utf8(b"LiquidSwap LP"),
-            utf8(b"LP-USDC-USDT"),
-            1
-        );
-
-        let pool_owner_addr = signer::address_of(&pool_owner);
-        let usdc_coins = test_coins::mint<USDC>(&coin_admin, 1000000);
-        let usdt_coins = test_coins::mint<USDT>(&coin_admin, 100000000);
-
-        let lp_coins =
-            liquidity_pool::mint<USDC, USDT, LP>(pool_owner_addr, usdc_coins, usdt_coins);
-        coins::register_internal<LP>(&pool_owner);
-        coin::deposit(pool_owner_addr, lp_coins);
-
-        let usdc_coins_to_exchange = test_coins::mint<USDC>(&coin_admin, 10000);
-        let (zero, usdt_coins) =
-            liquidity_pool::swap<USDC, USDT, LP>(
-                pool_owner_addr,
-                usdc_coins_to_exchange, 0,
-                coin::zero<USDT>(), 997000
-            );
-        assert!(coin::value(&usdt_coins) == 997000, 0);
-
-        let (x_res, y_res) = liquidity_pool::get_reserves_size<USDC, USDT, LP>(pool_owner_addr);
-        assert!(x_res == 1009990, 1);
-        assert!(y_res == 99003000, 2);
-
-        coin::destroy_zero(zero);
-        test_coins::burn(&coin_admin, usdt_coins);
-    }
-
-    #[test(core = @core_resources, coin_admin = @test_coin_admin, pool_owner = @test_pool_owner)]
-    #[expected_failure(abort_code=105)]
-    fun test_swap_coins_with_stable_curve_type_fails(core: signer, coin_admin: signer, pool_owner: signer) {
-        genesis::setup(&core);
-
-        create_account(&coin_admin);
-        create_account(&pool_owner);
-
-        test_coins::register_coins(&coin_admin);
-
-        liquidity_pool::register<USDC, USDT, LP>(
-            &pool_owner,
-            utf8(b"LiquidSwap LP"),
-            utf8(b"LP-USDC-USDT"),
-            1
-        );
-
-        let pool_owner_addr = signer::address_of(&pool_owner);
-        let usdc_coins = test_coins::mint<USDC>(&coin_admin, 1000000);
-        let usdt_coins = test_coins::mint<USDT>(&coin_admin, 100000000);
-
-        let lp_coins =
-            liquidity_pool::mint<USDC, USDT, LP>(pool_owner_addr, usdc_coins, usdt_coins);
-        coins::register_internal<LP>(&pool_owner);
-        coin::deposit(pool_owner_addr, lp_coins);
-
-        let usdc_coins_to_exchange = test_coins::mint<USDC>(&coin_admin, 1);
-        let (zero, usdt_coins) =
-            liquidity_pool::swap<USDC, USDT, LP>(
-                pool_owner_addr,
-                usdc_coins_to_exchange, 0,
-                coin::zero<USDT>(), 100
-            );
-        assert!(coin::value(&usdt_coins) == 100, 0);
-
-        let (x_res, y_res) = liquidity_pool::get_reserves_size<USDC, USDT, LP>(pool_owner_addr);
-        assert!(x_res == 1000001, 1);
-        assert!(y_res == 99999901, 2);
-
-        coin::destroy_zero(zero);
-        test_coins::burn(&coin_admin, usdt_coins);
-    }
-
-    #[test(core = @core_resources, coin_admin = @test_coin_admin, pool_owner = @test_pool_owner)]
-    fun test_swap_coins_with_stable_curve_type_vice_versa(core: signer, coin_admin: signer, pool_owner: signer) {
-        genesis::setup(&core);
-
-        create_account(&coin_admin);
-        create_account(&pool_owner);
-
-        test_coins::register_coins(&coin_admin);
-
-        liquidity_pool::register<USDC, USDT, LP>(
-            &pool_owner,
-            utf8(b"LiquidSwap LP"),
-            utf8(b"LP-USDC-USDT"),
-            1
-        );
-
-        let pool_owner_addr = signer::address_of(&pool_owner);
-        let usdc_coins = test_coins::mint<USDC>(&coin_admin, 1000000);
-        let usdt_coins = test_coins::mint<USDT>(&coin_admin, 100000000);
-
-        let lp_coins =
-            liquidity_pool::mint<USDC, USDT, LP>(pool_owner_addr, usdc_coins, usdt_coins);
-        coins::register_internal<LP>(&pool_owner);
-        coin::deposit(pool_owner_addr, lp_coins);
-
-        let usdt_coins_to_exchange = test_coins::mint<USDT>(&coin_admin, 1000000);
-        let (usdc_coins, zero) =
-            liquidity_pool::swap<USDC, USDT, LP>(
-                pool_owner_addr,
-                coin::zero<USDC>(), 9969,
-                usdt_coins_to_exchange, 0
-            );
-        assert!(coin::value(&usdc_coins) == 9969, 0);
-
-        let (x_res, y_res) = liquidity_pool::get_reserves_size<USDC, USDT, LP>(pool_owner_addr);
-        assert!(y_res == 100999000, 1);
-        assert!(x_res == 990031, 2);
-
-        coin::destroy_zero(zero);
-        test_coins::burn(&coin_admin, usdc_coins);
-    }
-
-    #[test(core = @core_resources, coin_admin = @test_coin_admin, pool_owner = @test_pool_owner)]
-    fun test_swap_coins_two_coins_with_stable_curve(core: signer, coin_admin: signer, pool_owner: signer) {
-        genesis::setup(&core);
-
-        create_account(&coin_admin);
-        create_account(&pool_owner);
-
-        test_coins::register_coins(&coin_admin);
-
-        liquidity_pool::register<USDC, USDT, LP>(
-            &pool_owner,
-            utf8(b"LiquidSwap LP"),
-            utf8(b"LP-USDC-USDT"),
-            1
-        );
-
-        let pool_owner_addr = signer::address_of(&pool_owner);
-        let usdc_coins = test_coins::mint<USDC>(&coin_admin, 1000000);
-        let usdt_coins = test_coins::mint<USDT>(&coin_admin, 100000000);
-
-        let lp_coins =
-            liquidity_pool::mint<USDC, USDT, LP>(pool_owner_addr, usdc_coins, usdt_coins);
-        coins::register_internal<LP>(&pool_owner);
-        coin::deposit(pool_owner_addr, lp_coins);
-
-        let usdt_coins_to_exchange = test_coins::mint<USDT>(&coin_admin, 1000000);
-        let usdc_coins_to_exchange = test_coins::mint<USDC>(&coin_admin, 10000);
-
-        let (usdc_coins, usdt_coins) =
-            liquidity_pool::swap<USDC, USDT, LP>(
-                pool_owner_addr,
-                usdc_coins_to_exchange, 9969,
-                usdt_coins_to_exchange, 997099
-            );
-
-        assert!(coin::value(&usdc_coins) == 9969, 0);
-        assert!(coin::value(&usdt_coins) == 997099, 1);
-
-        let (x_res, y_res) = liquidity_pool::get_reserves_size<USDC, USDT, LP>(pool_owner_addr);
-        assert!(x_res == 1000021, 2);
-        assert!(y_res == 100001901, 3);
-
-        test_coins::burn(&coin_admin, usdc_coins);
-        test_coins::burn(&coin_admin, usdt_coins);
-    }
-
-    #[test(core = @core_resources, coin_admin = @test_coin_admin, pool_owner = @test_pool_owner)]
-    #[expected_failure(abort_code=105)]
-    fun test_swap_coins_two_coins_with_stable_curve_fail(core: signer, coin_admin: signer, pool_owner: signer) {
-        genesis::setup(&core);
-
-        create_account(&coin_admin);
-        create_account(&pool_owner);
-
-        test_coins::register_coins(&coin_admin);
-
-        liquidity_pool::register<USDC, USDT, LP>(
-            &pool_owner,
-            utf8(b"LiquidSwap LP"),
-            utf8(b"LP-USDC-USDT"),
-            1
-        );
-
-        let pool_owner_addr = signer::address_of(&pool_owner);
-        let usdc_coins = test_coins::mint<USDC>(&coin_admin, 1000000);
-        let usdt_coins = test_coins::mint<USDT>(&coin_admin, 100000000);
-
-        let lp_coins =
-            liquidity_pool::mint<USDC, USDT, LP>(pool_owner_addr, usdc_coins, usdt_coins);
-        coins::register_internal<LP>(&pool_owner);
-        coin::deposit(pool_owner_addr, lp_coins);
-
-        let usdt_coins_to_exchange = test_coins::mint<USDT>(&coin_admin, 1000000);
-        let usdc_coins_to_exchange = test_coins::mint<USDC>(&coin_admin, 10000);
-
-        let (usdc_coins, usdt_coins) =
-            liquidity_pool::swap<USDC, USDT, LP>(
-                pool_owner_addr,
-                usdc_coins_to_exchange, 9970,
-                usdt_coins_to_exchange, 997099
-            );
-
-        assert!(coin::value(&usdc_coins) == 9970, 0);
-        assert!(coin::value(&usdt_coins) == 997099, 1);
-
-        let (x_res, y_res) = liquidity_pool::get_reserves_size<USDC, USDT, LP>(pool_owner_addr);
-        assert!(x_res == 1000020, 2);
-        assert!(y_res == 100001901, 3);
-
-        test_coins::burn(&coin_admin, usdc_coins);
-        test_coins::burn(&coin_admin, usdt_coins);
-    }
-
-    #[test(core = @core_resources, coin_admin = @test_coin_admin, pool_owner = @test_pool_owner)]
-    fun test_swap_coins_with_stable_curve_type_vice_versa_1(core: signer, coin_admin: signer, pool_owner: signer) {
-        genesis::setup(&core);
-
-        create_account(&coin_admin);
-        create_account(&pool_owner);
-
-        test_coins::register_coins(&coin_admin);
-
-        liquidity_pool::register<USDC, USDT, LP>(
-            &pool_owner,
-            utf8(b"LiquidSwap LP"),
-            utf8(b"LP-USDC-USDT"),
-            1
-        );
-
-        let pool_owner_addr = signer::address_of(&pool_owner);
-        let usdc_coins = test_coins::mint<USDC>(&coin_admin, 15000000000);
-        let usdt_coins = test_coins::mint<USDT>(&coin_admin, 1500000000000);
-
-        let lp_coins =
-            liquidity_pool::mint<USDC, USDT, LP>(pool_owner_addr, usdc_coins, usdt_coins);
-        coins::register_internal<LP>(&pool_owner);
-        coin::deposit(pool_owner_addr, lp_coins);
-
-        let usdt_coins_to_exchange = test_coins::mint<USDT>(&coin_admin, 125804400);
-        let (usdc_coins, zero) =
-            liquidity_pool::swap<USDC, USDT, LP>(
-                pool_owner_addr,
-                coin::zero<USDC>(), 1254269,
-                usdt_coins_to_exchange, 0
-            );
-        assert!(coin::value(&usdc_coins) == 1254269, 0);
-
-        coin::destroy_zero(zero);
-        test_coins::burn(&coin_admin, usdc_coins);
-    }
-
-    #[test(core = @core_resources, coin_admin = @test_coin_admin, pool_owner = @test_pool_owner)]
-    #[expected_failure(abort_code=105)]
-    fun test_swap_coins_with_stable_curve_type_vice_versa_fail(core: signer, coin_admin: signer, pool_owner: signer) {
-        genesis::setup(&core);
-
-        create_account(&coin_admin);
-        create_account(&pool_owner);
-
-        test_coins::register_coins(&coin_admin);
-
-        liquidity_pool::register<USDC, USDT, LP>(
-            &pool_owner,
-            utf8(b"LiquidSwap LP"),
-            utf8(b"LP-USDC-USDT"),
-            1
-        );
-
-        let pool_owner_addr = signer::address_of(&pool_owner);
-        let usdc_coins = test_coins::mint<USDC>(&coin_admin, 1000000);
-        let usdt_coins = test_coins::mint<USDT>(&coin_admin, 100000000);
-
-        let lp_coins =
-            liquidity_pool::mint<USDC, USDT, LP>(pool_owner_addr, usdc_coins, usdt_coins);
-        coins::register_internal<LP>(&pool_owner);
-        coin::deposit(pool_owner_addr, lp_coins);
-
-        let usdt_coins_to_exchange = test_coins::mint<USDT>(&coin_admin, 1000000);
-        let (usdc_coins, zero) =
-            liquidity_pool::swap<USDC, USDT, LP>(
-                pool_owner_addr,
-                coin::zero<USDC>(), 9970,
-                usdt_coins_to_exchange, 0
-            );
-        assert!(coin::value(&usdc_coins) == 9970, 0);
-
-        let (x_res, y_res) = liquidity_pool::get_reserves_size<USDC, USDT, LP>(pool_owner_addr);
-        assert!(y_res == 100999000, 1);
-        assert!(x_res == 990030, 2);
-
-        coin::destroy_zero(zero);
-        test_coins::burn(&coin_admin, usdc_coins);
-    }
 }