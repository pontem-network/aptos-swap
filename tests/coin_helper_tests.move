--- conflicted
+++ resolved
@@ -9,15 +9,9 @@
     use test_helpers::test_account::create_account;
     use test_coin_admin::test_coins::{Self, BTC, USDT};
 
-<<<<<<< HEAD
-    #[test(core = @core_resources, coin_admin = @test_coin_admin)]
-    fun test_end_to_end(core: signer, coin_admin: signer) {
-        genesis::setup(&core);
-=======
     #[test(coin_admin = @test_coin_admin)]
     fun test_end_to_end(coin_admin: signer) {
         genesis::setup();
->>>>>>> e0e10db6
         create_account(&coin_admin);
 
         test_coins::register_coins(&coin_admin);
@@ -53,17 +47,10 @@
         coin_helper::assert_is_coin<USDT>();
     }
 
-<<<<<<< HEAD
-    #[test(core = @core_resources, coin_admin = @test_coin_admin)]
-    #[expected_failure(abort_code = 100)]
-    fun test_cant_be_same_coin_failure(core: signer, coin_admin: signer) {
-        genesis::setup(&core);
-=======
     #[test(coin_admin = @test_coin_admin)]
     #[expected_failure(abort_code = 3000)]
     fun test_cant_be_same_coin_failure(coin_admin: signer) {
         genesis::setup();
->>>>>>> e0e10db6
         create_account(&coin_admin);
 
         test_coins::register_coins(&coin_admin);
@@ -72,15 +59,9 @@
         let _ = coin_helper::is_sorted<USDT, USDT>();
     }
 
-<<<<<<< HEAD
-    #[test(core = @core_resources, coin_admin = @test_coin_admin)]
-    fun generate_lp_name(core: signer, coin_admin: signer) {
-        genesis::setup(&core);
-=======
     #[test(coin_admin = @test_coin_admin)]
     fun generate_lp_name(coin_admin: signer) {
         genesis::setup();
->>>>>>> e0e10db6
         create_account(&coin_admin);
 
         test_coins::register_coins(&coin_admin);
