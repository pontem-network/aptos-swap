#[test_only]
module liquidswap::scripts_tests {
    use std::signer;

    use aptos_framework::coin;
    use aptos_framework::coins;
    use aptos_framework::genesis;

    use liquidswap::liquidity_pool;
    use liquidswap::router;
    use liquidswap::scripts;

    use test_coin_admin::test_coins::{Self, USDT, BTC};
    use test_pool_owner::test_lp::LP;
    use test_helpers::test_account::create_account;

    fun register_pool_with_existing_liquidity(
        coin_admin: &signer,
        pool_owner: &signer,
        x_val: u64,
        y_val: u64
    ) {
        router::register_pool<BTC, USDT, LP>(pool_owner, 2);

        let pool_owner_addr = signer::address_of(pool_owner);
        if (x_val != 0 && y_val != 0) {
            let btc_coins = test_coins::mint<BTC>(coin_admin, x_val);
            let usdt_coins = test_coins::mint<USDT>(coin_admin, y_val);
            let lp_coins =
                liquidity_pool::mint<BTC, USDT, LP>(pool_owner_addr, btc_coins, usdt_coins);
            coins::register_internal<LP>(pool_owner);
            coin::deposit<LP>(pool_owner_addr, lp_coins);
        };
    }

    #[test(coin_admin = @test_coin_admin, pool_owner = @test_pool_owner)]
    public entry fun test_register_pool_with_script(
        coin_admin: signer,
        pool_owner: signer
    ) {
<<<<<<< HEAD
        genesis::setup(&core);
=======
        genesis::setup();
>>>>>>> e0e10db6

        create_account(&coin_admin);
        create_account(&pool_owner);

        test_coins::register_coins(&coin_admin);

        let pool_owner_addr = signer::address_of(&pool_owner);

        scripts::register_pool<BTC, USDT, LP>(pool_owner, 2);

        assert!(liquidity_pool::pool_exists_at<BTC, USDT, LP>(pool_owner_addr), 1);
    }

    #[test(coin_admin = @test_coin_admin, pool_owner = @test_pool_owner)]
    public entry fun test_register_and_add_liquidity_in_one_script(
        coin_admin: signer,
        pool_owner: signer
    ) {
<<<<<<< HEAD
        genesis::setup(&core);
=======
        genesis::setup();
>>>>>>> e0e10db6

        create_account(&coin_admin);
        create_account(&pool_owner);

        test_coins::register_coins(&coin_admin);

        let btc_coins = test_coins::mint<BTC>(&coin_admin, 101);
        let usdt_coins = test_coins::mint<USDT>(&coin_admin, 10100);

        let pool_owner_addr = signer::address_of(&pool_owner);
        coins::register_internal<BTC>(&pool_owner);
        coins::register_internal<USDT>(&pool_owner);
        coin::deposit(pool_owner_addr, btc_coins);
        coin::deposit(pool_owner_addr, usdt_coins);

        scripts::register_pool_and_add_liquidity<BTC, USDT, LP>(
            pool_owner,
            2,
            101,
            101,
            10100,
            10100,
        );

        assert!(liquidity_pool::pool_exists_at<BTC, USDT, LP>(pool_owner_addr), 1);

        assert!(coin::balance<BTC>(pool_owner_addr) == 0, 2);
        assert!(coin::balance<USDT>(pool_owner_addr) == 0, 3);
        assert!(coin::balance<LP>(pool_owner_addr) == 10, 4);
    }

<<<<<<< HEAD
    #[test(core = @core_resources, coin_admin = @test_coin_admin, pool_owner = @test_pool_owner)]
    public entry fun test_add_liquidity(core: signer, coin_admin: signer, pool_owner: signer) {
        genesis::setup(&core);
=======
    #[test(coin_admin = @test_coin_admin, pool_owner = @test_pool_owner)]
    public entry fun test_add_liquidity(coin_admin: signer, pool_owner: signer) {
        genesis::setup();
>>>>>>> e0e10db6

        create_account(&coin_admin);
        create_account(&pool_owner);

        test_coins::register_coins(&coin_admin);
        register_pool_with_existing_liquidity(&coin_admin, &pool_owner, 0, 0);
        let pool_owner_addr = signer::address_of(&pool_owner);

        let btc_coins = test_coins::mint<BTC>(&coin_admin, 101);
        let usdt_coins = test_coins::mint<USDT>(&coin_admin, 10100);

        coins::register_internal<BTC>(&pool_owner);
        coins::register_internal<USDT>(&pool_owner);
        coin::deposit(pool_owner_addr, btc_coins);
        coin::deposit(pool_owner_addr, usdt_coins);

        coins::register_internal<LP>(&pool_owner);

        scripts::add_liquidity<BTC, USDT, LP>(
            pool_owner,
            pool_owner_addr,
            101,
            101,
            10100,
            10100,
        );

        assert!(coin::balance<BTC>(pool_owner_addr) == 0, 1);
        assert!(coin::balance<USDT>(pool_owner_addr) == 0, 2);
        assert!(coin::balance<LP>(pool_owner_addr) == 10, 3);
    }

<<<<<<< HEAD
    #[test(core = @core_resources, coin_admin = @test_coin_admin, pool_owner = @test_pool_owner)]
    public entry fun test_remove_liquidity(core: signer, coin_admin: signer, pool_owner: signer) {
        genesis::setup(&core);
=======
    #[test(coin_admin = @test_coin_admin, pool_owner = @test_pool_owner)]
    public entry fun test_remove_liquidity(coin_admin: signer, pool_owner: signer) {
        genesis::setup();
>>>>>>> e0e10db6

        create_account(&coin_admin);
        create_account(&pool_owner);

        test_coins::register_coins(&coin_admin);
        register_pool_with_existing_liquidity(&coin_admin, &pool_owner, 0, 0);
        let pool_owner_addr = signer::address_of(&pool_owner);

        let btc_coins = test_coins::mint<BTC>(&coin_admin, 101);
        let usdt_coins = test_coins::mint<USDT>(&coin_admin, 10100);

        let (btc, usdt, lp) =
            router::add_liquidity<BTC, USDT, LP>(
                pool_owner_addr,
                btc_coins,
                101,
                usdt_coins,
                10100,
            );
        coins::register_internal<BTC>(&pool_owner);
        coins::register_internal<USDT>(&pool_owner);
        coins::register_internal<LP>(&pool_owner);
        coin::deposit(pool_owner_addr, btc);
        coin::deposit(pool_owner_addr, usdt);
        coin::deposit(pool_owner_addr, lp);

        scripts::remove_liquidity<BTC, USDT, LP>(
            pool_owner,
            pool_owner_addr,
            10,
            98,
            10000,
        );

        assert!(coin::balance<LP>(pool_owner_addr) == 0, 1);
        assert!(coin::balance<BTC>(pool_owner_addr) == 101, 2);
        assert!(coin::balance<USDT>(pool_owner_addr) == 10100, 3);
    }

<<<<<<< HEAD
    #[test(core = @core_resources, coin_admin = @test_coin_admin, pool_owner = @test_pool_owner)]
    public entry fun test_swap_exact_btc_for_usdt(core: signer, coin_admin: signer, pool_owner: signer) {
        genesis::setup(&core);
=======
    #[test(coin_admin = @test_coin_admin, pool_owner = @test_pool_owner)]
    public entry fun test_swap_exact_btc_for_usdt(coin_admin: signer, pool_owner: signer) {
        genesis::setup();
>>>>>>> e0e10db6

        create_account(&coin_admin);
        create_account(&pool_owner);

        test_coins::register_coins(&coin_admin);
        register_pool_with_existing_liquidity(&coin_admin, &pool_owner, 101, 10100);
        let pool_owner_addr = signer::address_of(&pool_owner);

        let btc_coins_to_swap = test_coins::mint<BTC>(&coin_admin, 10);
        coins::register_internal<BTC>(&pool_owner);
        coins::register_internal<USDT>(&pool_owner);
        coin::deposit(pool_owner_addr, btc_coins_to_swap);

        scripts::swap<BTC, USDT, LP>(
            pool_owner,
            pool_owner_addr,
            10,
            900,
        );

        assert!(coin::balance<BTC>(pool_owner_addr) == 0, 1);
        assert!(coin::balance<USDT>(pool_owner_addr) == 907, 2);
    }

<<<<<<< HEAD
    #[test(core = @core_resources, coin_admin = @test_coin_admin, pool_owner = @test_pool_owner)]
    public entry fun test_swap_btc_for_exact_usdt(core: signer, coin_admin: signer, pool_owner: signer) {
        genesis::setup(&core);
=======
    #[test(coin_admin = @test_coin_admin, pool_owner = @test_pool_owner)]
    public entry fun test_swap_btc_for_exact_usdt(coin_admin: signer, pool_owner: signer) {
        genesis::setup();
>>>>>>> e0e10db6

        create_account(&coin_admin);
        create_account(&pool_owner);

        test_coins::register_coins(&coin_admin);
        register_pool_with_existing_liquidity(&coin_admin, &pool_owner, 101, 10100);
        let pool_owner_addr = signer::address_of(&pool_owner);

        let btc_coins_to_swap = test_coins::mint<BTC>(&coin_admin, 10);
        coins::register_internal<BTC>(&pool_owner);
        coins::register_internal<USDT>(&pool_owner);
        coin::deposit(pool_owner_addr, btc_coins_to_swap);

        scripts::swap_into<BTC, USDT, LP>(
            pool_owner,
            pool_owner_addr,
            10,
            700,
        );

        assert!(coin::balance<BTC>(pool_owner_addr) == 2, 1);
        assert!(coin::balance<USDT>(pool_owner_addr) == 700, 2);
    }
}<|MERGE_RESOLUTION|>--- conflicted
+++ resolved
@@ -38,11 +38,7 @@
         coin_admin: signer,
         pool_owner: signer
     ) {
-<<<<<<< HEAD
-        genesis::setup(&core);
-=======
-        genesis::setup();
->>>>>>> e0e10db6
+        genesis::setup();
 
         create_account(&coin_admin);
         create_account(&pool_owner);
@@ -61,11 +57,7 @@
         coin_admin: signer,
         pool_owner: signer
     ) {
-<<<<<<< HEAD
-        genesis::setup(&core);
-=======
-        genesis::setup();
->>>>>>> e0e10db6
+        genesis::setup();
 
         create_account(&coin_admin);
         create_account(&pool_owner);
@@ -97,15 +89,9 @@
         assert!(coin::balance<LP>(pool_owner_addr) == 10, 4);
     }
 
-<<<<<<< HEAD
-    #[test(core = @core_resources, coin_admin = @test_coin_admin, pool_owner = @test_pool_owner)]
-    public entry fun test_add_liquidity(core: signer, coin_admin: signer, pool_owner: signer) {
-        genesis::setup(&core);
-=======
     #[test(coin_admin = @test_coin_admin, pool_owner = @test_pool_owner)]
     public entry fun test_add_liquidity(coin_admin: signer, pool_owner: signer) {
         genesis::setup();
->>>>>>> e0e10db6
 
         create_account(&coin_admin);
         create_account(&pool_owner);
@@ -138,15 +124,9 @@
         assert!(coin::balance<LP>(pool_owner_addr) == 10, 3);
     }
 
-<<<<<<< HEAD
-    #[test(core = @core_resources, coin_admin = @test_coin_admin, pool_owner = @test_pool_owner)]
-    public entry fun test_remove_liquidity(core: signer, coin_admin: signer, pool_owner: signer) {
-        genesis::setup(&core);
-=======
     #[test(coin_admin = @test_coin_admin, pool_owner = @test_pool_owner)]
     public entry fun test_remove_liquidity(coin_admin: signer, pool_owner: signer) {
         genesis::setup();
->>>>>>> e0e10db6
 
         create_account(&coin_admin);
         create_account(&pool_owner);
@@ -186,15 +166,9 @@
         assert!(coin::balance<USDT>(pool_owner_addr) == 10100, 3);
     }
 
-<<<<<<< HEAD
-    #[test(core = @core_resources, coin_admin = @test_coin_admin, pool_owner = @test_pool_owner)]
-    public entry fun test_swap_exact_btc_for_usdt(core: signer, coin_admin: signer, pool_owner: signer) {
-        genesis::setup(&core);
-=======
     #[test(coin_admin = @test_coin_admin, pool_owner = @test_pool_owner)]
     public entry fun test_swap_exact_btc_for_usdt(coin_admin: signer, pool_owner: signer) {
         genesis::setup();
->>>>>>> e0e10db6
 
         create_account(&coin_admin);
         create_account(&pool_owner);
@@ -219,15 +193,9 @@
         assert!(coin::balance<USDT>(pool_owner_addr) == 907, 2);
     }
 
-<<<<<<< HEAD
-    #[test(core = @core_resources, coin_admin = @test_coin_admin, pool_owner = @test_pool_owner)]
-    public entry fun test_swap_btc_for_exact_usdt(core: signer, coin_admin: signer, pool_owner: signer) {
-        genesis::setup(&core);
-=======
     #[test(coin_admin = @test_coin_admin, pool_owner = @test_pool_owner)]
     public entry fun test_swap_btc_for_exact_usdt(coin_admin: signer, pool_owner: signer) {
         genesis::setup();
->>>>>>> e0e10db6
 
         create_account(&coin_admin);
         create_account(&pool_owner);
